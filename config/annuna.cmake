# Annuna GPU nodes

# salloc -c 8 --gres=gpu:1 --constraint=V100 -t 1:00:00 --partition=gpu

# module load cuda
# module load netcdf/gcc/64/4.6.1
# module load fftw3/gcc/64/3.3.8
# module load hdf5/gcc/64/1.10.1
# module unload intel
# module load gcc/7.1.0
# module unload python
# module load python/3.7.1

set(ENV{CC}  gcc) # C compiler for serial build
set(ENV{CXX} g++) # C++ compiler for serial build

set(USER_CXX_FLAGS "-std=c++14")
set(USER_CXX_FLAGS_RELEASE "-O3 -DNDEBUG -march=native")
set(USER_CXX_FLAGS_DEBUG "-O0 -g -Wall -Wno-unknown-pragmas")
set(USER_FC_FLAGS "-std=f2003 -fdefault-real-8 -fdefault-double-8 -fPIC -ffixed-line-length-none -fno-range-check")
set(USER_FC_FLAGS_RELEASE "-O3 -DNDEBUG -march=native")
set(USER_FC_FLAGS_DEBUG "-O0 -g -Wall -Wno-unknown-pragmas")

set(NETCDF_LIB_C "netcdf")
set(HDF5_LIB     "hdf5")

set(LIBS ${NETCDF_LIB_C} ${HDF5_LIB} m z curl)

if(USECUDA)
  set(CUDA_PROPAGATE_HOST_FLAGS OFF)
  set(CUFFT_LIB "/cm/shared/apps/cuda/10.1/lib64/libcufft.so")
  set(LIBS ${LIBS} ${CUFFT_LIB} -rdynamic )
<<<<<<< HEAD
  set(USER_CUDA_NVCC_FLAGS "-arch=sm_70")
  list(APPEND CUDA_NVCC_FLAGS " -std=c++14 -DBOOL_TYPE=\"signed char\"")
=======
  set(USER_CUDA_NVCC_FLAGS "-arch=sm_70 -std=c++14")
>>>>>>> 3fdfd5fa
  set(USER_CUDA_NVCC_FLAGS_RELEASE "-Xptxas -O3 -DNDEBUG")
endif()

add_definitions(-DRESTRICTKEYWORD=__restrict__)
add_definitions(-DUSE_CBOOL)<|MERGE_RESOLUTION|>--- conflicted
+++ resolved
@@ -30,12 +30,7 @@
   set(CUDA_PROPAGATE_HOST_FLAGS OFF)
   set(CUFFT_LIB "/cm/shared/apps/cuda/10.1/lib64/libcufft.so")
   set(LIBS ${LIBS} ${CUFFT_LIB} -rdynamic )
-<<<<<<< HEAD
-  set(USER_CUDA_NVCC_FLAGS "-arch=sm_70")
-  list(APPEND CUDA_NVCC_FLAGS " -std=c++14 -DBOOL_TYPE=\"signed char\"")
-=======
   set(USER_CUDA_NVCC_FLAGS "-arch=sm_70 -std=c++14")
->>>>>>> 3fdfd5fa
   set(USER_CUDA_NVCC_FLAGS_RELEASE "-Xptxas -O3 -DNDEBUG")
 endif()
 
