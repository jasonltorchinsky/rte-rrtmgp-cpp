#include "Types.h"

#ifndef kernel_tuner
const int loop_unroll_factor_nlay = 5;
#endif

template<typename TF> __device__ constexpr TF k_min();
template<> __device__ constexpr double k_min() { return 1.e-12; }
template<> __device__ constexpr float k_min() { return 1.e-4f; }

template<typename TF>__device__
void lw_transport_noscat_kernel(
        const int icol, const int igpt, const int ncol, const int nlay, const int ngpt, const BOOL_TYPE top_at_1,
        const TF* __restrict__ tau, const TF* __restrict__ trans, const TF* __restrict__ sfc_albedo,
        const TF* __restrict__ source_dn, const TF* __restrict__ source_up, const TF* __restrict__ source_sfc,
        TF* __restrict__ radn_up, TF* __restrict__ radn_dn, const TF* __restrict__ source_sfc_jac, TF* __restrict__ radn_up_jac)
{
    if (top_at_1)
    {
        #pragma unroll loop_unroll_factor_nlay
        for (int ilev=1; ilev<(nlay+1); ++ilev)
        {
            const int idx1 = icol + ilev*ncol + igpt*ncol*(nlay+1);
            const int idx2 = icol + (ilev-1)*ncol + igpt*ncol*(nlay+1);
            const int idx3 = icol + (ilev-1)*ncol + igpt*ncol*nlay;
            radn_dn[idx1] = trans[idx3] * radn_dn[idx2] + source_dn[idx3];
        }

        const int idx_bot = icol + nlay*ncol + igpt*ncol*(nlay+1);
        const int idx2d = icol + igpt*ncol;
        radn_up[idx_bot] = radn_dn[idx_bot] * sfc_albedo[idx2d] + source_sfc[idx2d];
        radn_up_jac[idx_bot] = source_sfc_jac[idx2d];

        #pragma unroll loop_unroll_factor_nlay
        for (int ilev=nlay-1; ilev>=0; --ilev)
        {
            const int idx1 = icol + ilev*ncol + igpt*ncol*(nlay+1);
            const int idx2 = icol + (ilev+1)*ncol + igpt*ncol*(nlay+1);
            const int idx3 = icol + ilev*ncol + igpt*ncol*nlay;
            radn_up[idx1] = trans[idx3] * radn_up[idx2] + source_up[idx3];
            radn_up_jac[idx1] = trans[idx3] * radn_up_jac[idx2];
        }
    }
    else
    {
        #pragma unroll loop_unroll_factor_nlay
        for (int ilev=(nlay-1); ilev>=0; --ilev)
        {
            const int idx1 = icol + ilev*ncol + igpt*ncol*(nlay+1);
            const int idx2 = icol + (ilev+1)*ncol + igpt*ncol*(nlay+1);
            const int idx3 = icol + ilev*ncol + igpt*ncol*nlay;
            radn_dn[idx1] = trans[idx3] * radn_dn[idx2] + source_dn[idx3];
        }

        const int idx_bot = icol + igpt*ncol*(nlay+1);
        const int idx2d = icol + igpt*ncol;
        radn_up[idx_bot] = radn_dn[idx_bot] * sfc_albedo[idx2d] + source_sfc[idx2d];
        radn_up_jac[idx_bot] = source_sfc_jac[idx2d];

        #pragma unroll loop_unroll_factor_nlay
        for (int ilev=1; ilev<(nlay+1); ++ilev)
        {
            const int idx1 = icol + ilev*ncol + igpt*ncol*(nlay+1);
            const int idx2 = icol + (ilev-1)*ncol + igpt*ncol*(nlay+1);
            const int idx3 = icol + (ilev-1)*ncol + igpt*ncol*nlay;
            radn_up[idx1] = trans[idx3] * radn_up[idx2] + source_up[idx3];
            radn_up_jac[idx1] = trans[idx3] * radn_up_jac[idx2];;
        }
    }
}


template<typename TF> __global__
void lw_solver_noscat_step1_kernel(
        const int ncol, const int nlay, const int ngpt, const TF eps, const BOOL_TYPE top_at_1,
        const TF* __restrict__ D, const TF* __restrict__ weight, const TF* __restrict__ tau, const TF* __restrict__ lay_source,
        const TF* __restrict__ lev_source_inc, const TF* __restrict__ lev_source_dec, const TF* __restrict__ sfc_emis,
        const TF* __restrict__ sfc_src, TF* __restrict__ radn_up, TF* __restrict__ radn_dn,
        const TF* __restrict__ sfc_src_jac, TF* __restrict__ radn_up_jac, TF* __restrict__ tau_loc,
        TF* __restrict__ trans, TF* __restrict__ source_dn, TF* __restrict__ source_up,
        TF* __restrict__ source_sfc, TF* __restrict__ sfc_albedo, TF* __restrict__ source_sfc_jac)
{
    const int icol = blockIdx.x*blockDim.x + threadIdx.x;
    const int ilay = blockIdx.y*blockDim.y + threadIdx.y;
    const int igpt = blockIdx.z*blockDim.z + threadIdx.z;

    if ( (icol < ncol) && (ilay < nlay) && (igpt < ngpt) )
    {
        const int idx = icol + ilay*ncol + igpt*ncol*nlay;
        tau_loc[idx] = tau[idx] * D[0];
        trans[idx] = exp(-tau_loc[idx]);

        const TF fact = (tau_loc[idx]>0. && (tau_loc[idx]*tau_loc[idx])>eps) ? (TF(1.) - trans[idx]) / tau_loc[idx] - trans[idx] : tau_loc[idx] * (TF(.5) - TF(1.)/TF(3.)*tau_loc[idx]);

        TF src_inc = (TF(1.) - trans[idx]) * lev_source_inc[idx] + TF(2.) * fact * (lay_source[idx]-lev_source_inc[idx]);
        TF src_dec = (TF(1.) - trans[idx]) * lev_source_dec[idx] + TF(2.) * fact * (lay_source[idx]-lev_source_dec[idx]);

        source_dn[idx] = top_at_1 ? src_inc : src_dec;
        source_up[idx] = top_at_1 ? src_dec : src_inc;
    }
}


template<typename TF> __global__
void lw_solver_noscat_step2_kernel(
        const int ncol, const int nlay, const int ngpt, const TF eps, const BOOL_TYPE top_at_1,
        const TF* __restrict__ D, const TF* __restrict__ weight, const TF* __restrict__ tau, const TF* __restrict__ lay_source,
        const TF* __restrict__ lev_source_inc, const TF* __restrict__ lev_source_dec, const TF* __restrict__ sfc_emis,
        const TF* __restrict__ sfc_src, TF* __restrict__ radn_up, TF* __restrict__ radn_dn,
        const TF* __restrict__ sfc_src_jac, TF* __restrict__ radn_up_jac, TF* __restrict__ tau_loc,
        TF* __restrict__ trans, TF* __restrict__ source_dn, TF* __restrict__ source_up,
        TF* __restrict__ source_sfc, TF* __restrict__ sfc_albedo, TF* __restrict__ source_sfc_jac)
{
    const int icol = blockIdx.x*blockDim.x + threadIdx.x;
    const int igpt = blockIdx.y*blockDim.y + threadIdx.y;

    if ( (icol < ncol) && (igpt < ngpt) )
    {
        const int idx2d = icol + igpt*ncol;
        sfc_albedo[idx2d] = TF(1.) - sfc_emis[idx2d];
        source_sfc[idx2d] = sfc_emis[idx2d] * sfc_src[idx2d];
        source_sfc_jac[idx2d] = sfc_emis[idx2d] * sfc_src_jac[idx2d];

        const TF pi = acos(TF(-1.));
        const int idx_top = icol + (top_at_1 ? 0 : nlay)*ncol + igpt*ncol*(nlay+1);
        radn_dn[idx_top] = radn_dn[idx_top] / pow(TF(2.) * pi * weight[0], nlay);


        lw_transport_noscat_kernel(
                icol, igpt, ncol, nlay, ngpt, top_at_1, tau, trans, sfc_albedo, source_dn,
                source_up, source_sfc, radn_up, radn_dn, source_sfc_jac, radn_up_jac);
    }
}


template<typename TF> __global__
void lw_solver_noscat_step3_kernel(
        const int ncol, const int nlay, const int ngpt, const TF eps, const BOOL_TYPE top_at_1,
        const TF* __restrict__ D, const TF* __restrict__ weight, const TF* __restrict__ tau, const TF* __restrict__ lay_source,
        const TF* __restrict__ lev_source_inc, const TF* __restrict__ lev_source_dec, const TF* __restrict__ sfc_emis,
        const TF* __restrict__ sfc_src, TF* __restrict__ radn_up, TF* __restrict__ radn_dn,
        const TF* __restrict__ sfc_src_jac, TF* __restrict__ radn_up_jac, TF* __restrict__ tau_loc,
        TF* __restrict__ trans, TF* __restrict__ source_dn, TF* __restrict__ source_up,
        TF* __restrict__ source_sfc, TF* __restrict__ sfc_albedo, TF* __restrict__ source_sfc_jac)
{
    const int icol = blockIdx.x*blockDim.x + threadIdx.x;
    const int ilev = blockIdx.y*blockDim.y + threadIdx.y;
    const int igpt = blockIdx.z*blockDim.z + threadIdx.z;

    if ( (icol < ncol) && (ilev < (nlay+1)) && (igpt < ngpt) )
    {
        const TF pi = acos(TF(-1.));

        const int idx = icol + ilev*ncol + igpt*ncol*(nlay+1);
        radn_up[idx] *= TF(2.) * pi * weight[0];
        radn_dn[idx] *= TF(2.) * pi * weight[0];
        radn_up_jac[idx] *= TF(2.) * pi * weight[0];
    }
}

<<<<<<< HEAD
=======
#ifndef kernel_tuner
constexpr int loop_unroll_factor_nlay = 5;
#endif

>>>>>>> 74d2098c

template<typename TF, BOOL_TYPE top_at_1> __global__
void sw_adding_kernel(
        const int ncol, const int nlay, const int ngpt, const BOOL_TYPE _top_at_1,
        const TF* __restrict__ sfc_alb_dif, const TF* __restrict__ r_dif, const TF* __restrict__ t_dif,
        const TF* __restrict__ source_dn, const TF* __restrict__ source_up, const TF* __restrict__ source_sfc,
        TF* __restrict__ flux_up, TF* __restrict__ flux_dn, const TF* __restrict__ flux_dir,
        TF* __restrict__ albedo, TF* __restrict__ src, TF* __restrict__ denom)
{
    const int icol = blockIdx.x*blockDim.x + threadIdx.x;
    const int igpt = blockIdx.y*blockDim.y + threadIdx.y;

    if ( (icol < ncol) && (igpt < ngpt) )
    {
        if (top_at_1)
        {
            const int sfc_idx_3d = icol + nlay*ncol + igpt*(nlay+1)*ncol;
            const int sfc_idx_2d = icol + igpt*ncol;
            albedo[sfc_idx_3d] = sfc_alb_dif[sfc_idx_2d];
            src[sfc_idx_3d] = source_sfc[sfc_idx_2d];

            #pragma unroll loop_unroll_factor_nlay
            for (int ilay=nlay-1; ilay >= 0; --ilay)
            {
                const int lay_idx  = icol + ilay*ncol + igpt*ncol*nlay;
                const int lev_idx1 = icol + ilay*ncol + igpt*ncol*(nlay+1);
                const int lev_idx2 = icol + (ilay+1)*ncol + igpt*ncol*(nlay+1);
                denom[lay_idx] = TF(1.)/(TF(1.) - r_dif[lay_idx] * albedo[lev_idx2]);
                albedo[lev_idx1] = r_dif[lay_idx] + t_dif[lay_idx] * t_dif[lay_idx]
                                                  * albedo[lev_idx2] * denom[lay_idx];
                src[lev_idx1] = source_up[lay_idx] + t_dif[lay_idx] * denom[lay_idx] *
                                (src[lev_idx2] + albedo[lev_idx2] * source_dn[lay_idx]);
            }
            const int top_idx = icol + igpt*(nlay+1)*ncol;
            flux_up[top_idx] = flux_dn[top_idx]*albedo[top_idx] + src[top_idx];

            for (int ilay=1; ilay < (nlay+2); ++ilay)
            {
                const int lev_idx1 = icol + ilay*ncol + igpt*(nlay+1)*ncol;
                const int lev_idx2 = icol + (ilay-1)*ncol + igpt*(nlay+1)*ncol;
                const int lay_idx = icol + (ilay-1)*ncol + igpt*(nlay)*ncol;
                if (ilay < (nlay+1)) {
                    flux_dn[lev_idx1] = (t_dif[lay_idx]*flux_dn[lev_idx2] +
                                         r_dif[lay_idx]*src[lev_idx1] +
                                         source_dn[lay_idx]) * denom[lay_idx];
                    flux_up[lev_idx1] = flux_dn[lev_idx1] * albedo[lev_idx1] + src[lev_idx1];
                }
                flux_dn[lev_idx2] += flux_dir[lev_idx2];
            }
        }
        else
        {
            const int sfc_idx_3d = icol + igpt*(nlay+1)*ncol;
            const int sfc_idx_2d = icol + igpt*ncol;
            albedo[sfc_idx_3d] = sfc_alb_dif[sfc_idx_2d];
            src[sfc_idx_3d] = source_sfc[sfc_idx_2d];

            #pragma unroll loop_unroll_factor_nlay
            for (int ilay=0; ilay<nlay; ++ilay)
            {
                const int lay_idx  = icol + ilay*ncol + igpt*ncol*nlay;
                const int lev_idx1 = icol + ilay*ncol + igpt*ncol*(nlay+1);
                const int lev_idx2 = icol + (ilay+1)*ncol + igpt*ncol*(nlay+1);
                denom[lay_idx] = TF(1.)/(TF(1.) - r_dif[lay_idx] * albedo[lev_idx1]);
                albedo[lev_idx2] = r_dif[lay_idx] + (t_dif[lay_idx] * t_dif[lay_idx] *
                                                     albedo[lev_idx1] * denom[lay_idx]);
                src[lev_idx2] = source_up[lay_idx] + t_dif[lay_idx]*denom[lay_idx]*
                                                     (src[lev_idx1]+albedo[lev_idx1]*source_dn[lay_idx]);
            }

            for (int ilay=nlay; ilay >= -1; --ilay)
            {
                const int lay_idx  = icol + ilay*ncol + igpt*nlay*ncol;
                const int lev_idx1 = icol + ilay*ncol + igpt*(nlay+1)*ncol;
                const int lev_idx2 = icol + (ilay+1)*ncol + igpt*(nlay+1)*ncol;

                if (ilay == nlay) {
                    flux_up[lay_idx] = flux_dn[lay_idx] * albedo[lay_idx] + src[lay_idx];
                } else {
                    if (ilay >= 0) {
                        flux_dn[lev_idx1] = (t_dif[lay_idx]*flux_dn[lev_idx2] +
                                             r_dif[lay_idx]*src[lev_idx1] +
                                             source_dn[lay_idx]) * denom[lay_idx];
                        flux_up[lev_idx1] = flux_dn[lev_idx1] * albedo[lev_idx1] + src[lev_idx1];
                    }

                    flux_dn[lev_idx2] += flux_dir[lev_idx2];

                }

            }
        }
    }
}

template<typename TF, BOOL_TYPE top_at_1> __global__
void sw_source_kernel(
        const int ncol, const int nlay, const int ngpt, const BOOL_TYPE _top_at_1,
        TF* __restrict__ r_dir, TF* __restrict__ t_dir, TF* __restrict__ t_noscat,
        const TF* __restrict__ sfc_alb_dir, TF* __restrict__ source_up, TF* __restrict__ source_dn,
        TF* __restrict__ source_sfc, TF* __restrict__ flux_dir)
{
    const int icol = blockIdx.x*blockDim.x + threadIdx.x;
    const int igpt = blockIdx.y*blockDim.y + threadIdx.y;

    if ( (icol < ncol) && (igpt < ngpt) )
    {
        if (top_at_1)
        {
            for (int ilay=0; ilay<nlay; ++ilay)
            {
                const int idx_lay  = icol + ilay*ncol + igpt*nlay*ncol;
                const int idx_lev1 = icol + ilay*ncol + igpt*(nlay+1)*ncol;
                const int idx_lev2 = icol + (ilay+1)*ncol + igpt*(nlay+1)*ncol;
                source_up[idx_lay] = r_dir[idx_lay] * flux_dir[idx_lev1];
                source_dn[idx_lay] = t_dir[idx_lay] * flux_dir[idx_lev1];
                flux_dir[idx_lev2] = t_noscat[idx_lay] * flux_dir[idx_lev1];

            }
            const int sfc_idx = icol + igpt*ncol;
            const int flx_idx = icol + nlay*ncol + igpt*(nlay+1)*ncol;
            source_sfc[sfc_idx] = flux_dir[flx_idx] * sfc_alb_dir[icol];
        }
        else
        {
            for (int ilay=nlay-1; ilay>=0; --ilay)
            {
                const int idx_lay  = icol + ilay*ncol + igpt*nlay*ncol;
                const int idx_lev1 = icol + (ilay)*ncol + igpt*(nlay+1)*ncol;
                const int idx_lev2 = icol + (ilay+1)*ncol + igpt*(nlay+1)*ncol;
                source_up[idx_lay] = r_dir[idx_lay] * flux_dir[idx_lev2];   //uses updated flux_dir from previous iteration
                source_dn[idx_lay] = t_dir[idx_lay] * flux_dir[idx_lev2];   //uses updated flux_dir from previous
                flux_dir[idx_lev1] = t_noscat[idx_lay] * flux_dir[idx_lev2];//updates flux_dir for 0 to nlay-1

            }
            const int sfc_idx = icol + igpt*ncol;
            const int flx_idx = icol + igpt*(nlay+1)*ncol;
            source_sfc[sfc_idx] = flux_dir[flx_idx] * sfc_alb_dir[icol];
        }
    }
}

template<typename TF> __global__
void apply_BC_kernel_lw(const int isfc, int ncol, const int nlay, const int ngpt, const BOOL_TYPE top_at_1, const TF* __restrict__ inc_flux, TF* __restrict__ flux_dn)
{
    const int icol = blockIdx.x*blockDim.x + threadIdx.x;
    const int igpt = blockIdx.y*blockDim.y + threadIdx.y;

    if ( (icol < ncol) && (igpt < ngpt) )
    {
        const int idx_in  = icol + isfc*ncol + igpt*ncol*(nlay+1);
        const int idx_out = (top_at_1) ? icol + igpt*ncol*(nlay+1) : icol + nlay*ncol + igpt*ncol*(nlay+1);
        flux_dn[idx_out] = inc_flux[idx_in];
    }
}

template<typename TF>__global__ //apply_BC_gpt
void apply_BC_kernel(const int ncol, const int nlay, const int ngpt, const BOOL_TYPE top_at_1, const TF* __restrict__ inc_flux, TF* __restrict__ flux_dn)
{
    const int icol = blockIdx.x*blockDim.x + threadIdx.x;
    const int igpt = blockIdx.y*blockDim.y + threadIdx.y;
    if ( (icol < ncol) && (igpt < ngpt) )
    {
        if (top_at_1)
        {
            const int idx_out = icol + igpt*ncol*(nlay+1);
            const int idx_in  = icol + igpt*ncol;
            flux_dn[idx_out] = inc_flux[idx_in];
        }
        else
        {
            const int idx_out = icol + nlay*ncol + igpt*ncol*(nlay+1);
            const int idx_in  = icol + igpt*ncol;
            flux_dn[idx_out] = inc_flux[idx_in];
        }
    }
}

template<typename TF>__global__
void apply_BC_kernel(const int ncol, const int nlay, const int ngpt, const BOOL_TYPE top_at_1, const TF* __restrict__ inc_flux, const TF* __restrict__ factor, TF* __restrict__ flux_dn)
{
    const int icol = blockIdx.x*blockDim.x + threadIdx.x;
    const int igpt = blockIdx.y*blockDim.y + threadIdx.y;
    if ( (icol < ncol) && (igpt < ngpt) )
    {
        if (top_at_1)
        {
            const int idx_out = icol + igpt*ncol*(nlay+1);
            const int idx_in  = icol + igpt*ncol;
            flux_dn[idx_out] = inc_flux[idx_in] * factor[icol];
        }
        else
        {
            const int idx_out = icol + nlay*ncol + igpt*ncol*(nlay+1);
            const int idx_in  = icol + igpt*ncol;
            flux_dn[idx_out] = inc_flux[idx_in] * factor[icol];
        }
    }
}

template<typename TF>__global__
void apply_BC_kernel(const int ncol, const int nlay, const int ngpt, const BOOL_TYPE top_at_1, TF* __restrict__ flux_dn)
{
    const int icol = blockIdx.x*blockDim.x + threadIdx.x;
    const int igpt = blockIdx.y*blockDim.y + threadIdx.y;
    if ( (icol < ncol) && (igpt < ngpt) )
    {
        if (top_at_1)
        {
            const int idx_out = icol + igpt*ncol*(nlay+1);
            flux_dn[idx_out] = TF(0.);
        }
        else
        {
            const int idx_out = icol + nlay*ncol + igpt*ncol*(nlay+1);
            flux_dn[idx_out] = TF(0.);
        }
    }
}

template<typename TF>__global__
void sw_2stream_kernel(
        const int ncol, const int nlay, const int ngpt, const TF tmin,
        const TF* __restrict__ tau, const TF* __restrict__ ssa,
        const TF* __restrict__ g, const TF* __restrict__ mu0,
        TF* __restrict__ r_dif, TF* __restrict__ t_dif,
        TF* __restrict__ r_dir, TF* __restrict__ t_dir,
        TF* __restrict__ t_noscat)
{
    const int icol = blockIdx.x*blockDim.x + threadIdx.x;
    const int ilay = blockIdx.y*blockDim.y + threadIdx.y;
    const int igpt = blockIdx.z*blockDim.z + threadIdx.z;

    if ( (icol < ncol) && (ilay < nlay) && (igpt < ngpt) )
    {
        const int idx = icol + ilay*ncol + igpt*nlay*ncol;
        const TF mu0_inv = TF(1.)/mu0[icol];
        const TF gamma1 = (TF(8.) - ssa[idx] * (TF(5.) + TF(3.) * g[idx])) * TF(.25);
        const TF gamma2 = TF(3.) * (ssa[idx] * (TF(1.) -          g[idx])) * TF(.25);
        const TF gamma3 = (TF(2.) - TF(3.) * mu0[icol] *          g[idx])  * TF(.25);
        const TF gamma4 = TF(1.) - gamma3;

        const TF alpha1 = gamma1 * gamma4 + gamma2 * gamma3;
        const TF alpha2 = gamma1 * gamma3 + gamma2 * gamma4;

        const TF k = sqrt(max((gamma1 - gamma2) * (gamma1 + gamma2), k_min<TF>()));
        const TF exp_minusktau = exp(-tau[idx] * k);
        const TF exp_minus2ktau = exp_minusktau * exp_minusktau;

        const TF rt_term = TF(1.) / (k      * (TF(1.) + exp_minus2ktau) +
                                     gamma1 * (TF(1.) - exp_minus2ktau));
        r_dif[idx] = rt_term * gamma2 * (TF(1.) - exp_minus2ktau);
        t_dif[idx] = rt_term * TF(2.) * k * exp_minusktau;
        t_noscat[idx] = exp(-tau[idx] * mu0_inv);

        const TF k_mu     = k * mu0[icol];
        const TF k_gamma3 = k * gamma3;
        const TF k_gamma4 = k * gamma4;

        const TF fact = (abs(TF(1.) - k_mu*k_mu) > tmin) ? TF(1.) - k_mu*k_mu : tmin;
        const TF rt_term2 = ssa[idx] * rt_term / fact;

        r_dir[idx] = rt_term2  * ((TF(1.) - k_mu) * (alpha2 + k_gamma3)   -
                                  (TF(1.) + k_mu) * (alpha2 - k_gamma3) * exp_minus2ktau -
                                   TF(2.) * (k_gamma3 - alpha2 * k_mu)  * exp_minusktau * t_noscat[idx]);

        t_dir[idx] = -rt_term2 * ((TF(1.) + k_mu) * (alpha1 + k_gamma4) * t_noscat[idx]   -
                                  (TF(1.) - k_mu) * (alpha1 - k_gamma4) * exp_minus2ktau * t_noscat[idx] -
                                   TF(2.) * (k_gamma4 + alpha1 * k_mu)  * exp_minusktau);
    }
}

/*
template<typename TF>__global__
void sw_source_adding_kernel(const int ncol, const int nlay, const int ngpt, const BOOL_TYPE top_at_1,
                             const TF* __restrict__ sfc_alb_dir, const TF* __restrict__ sfc_alb_dif,
                             TF* __restrict__ r_dif, TF* __restrict__ t_dif,
                             TF* __restrict__ r_dir, TF* __restrict__ t_dir, TF* __restrict__ t_noscat,
                             TF* __restrict__ flux_up, TF* __restrict__ flux_dn, TF* __restrict__ flux_dir,
                             TF* __restrict__ source_up, TF* __restrict__ source_dn, TF* __restrict__ source_sfc,
                             TF* __restrict__ albedo, TF* __restrict__ src, TF* __restrict__ denom)
{
    const int icol = blockIdx.x*blockDim.x + threadIdx.x;
    const int igpt = blockIdx.y*blockDim.y + threadIdx.y;

    if ( (icol < ncol) && (igpt < ngpt) )
    {
        sw_source_kernel(icol, igpt, ncol, nlay, top_at_1, r_dir, t_dir,
                         t_noscat, sfc_alb_dir, source_up, source_dn, source_sfc, flux_dir);

        sw_adding_kernel(icol, igpt, ncol, nlay, top_at_1, sfc_alb_dif,
                         r_dif, t_dif, source_dn, source_up, source_sfc,
                         flux_up, flux_dn, flux_dir, albedo, src, denom);
    }
}
*/
template<typename TF>__global__
void lw_solver_noscat_gaussquad_kernel(const int ncol, const int nlay, const int ngpt, const TF eps,
                                       const BOOL_TYPE top_at_1, const int nmus, const TF* __restrict__ ds, const TF* __restrict__ weights,
                                       const TF* __restrict__ tau, const TF* __restrict__ lay_source,
                                       const TF* __restrict__ lev_source_inc, const TF* __restrict__ lev_source_dec, const TF* __restrict__ sfc_emis,
                                       const TF* __restrict__ sfc_src, TF* __restrict__ radn_up, TF* __restrict__ radn_dn,
                                       const TF* __restrict__ sfc_src_jac, TF* __restrict__ radn_up_jac, TF* __restrict__ tau_loc,
                                       TF* __restrict__ trans, TF* __restrict__ source_dn, TF* __restrict__ source_up,
                                       TF* __restrict__ source_sfc, TF* __restrict__ sfc_albedo, TF* __restrict__ source_sfc_jac,
                                       TF* __restrict__ flux_up, TF* __restrict__ flux_dn, TF* __restrict__ flux_up_jac)
{
    const int icol = blockIdx.x*blockDim.x + threadIdx.x;
    const int igpt = blockIdx.y*blockDim.y + threadIdx.y;

    if ( (icol < ncol) && (igpt < ngpt) )
    {
        lw_solver_noscat_kernel(icol, igpt, ncol, nlay, ngpt, eps, top_at_1, ds[0], weights[0], tau, lay_source,
                         lev_source_inc, lev_source_dec, sfc_emis, sfc_src, flux_up, flux_dn, sfc_src_jac,
                         flux_up_jac, tau_loc, trans, source_dn, source_up, source_sfc, sfc_albedo, source_sfc_jac);
        const int top_level = top_at_1 ? 0 : nlay;
        apply_BC_kernel_lw(icol, igpt, top_level, ncol, nlay, ngpt, top_at_1, flux_dn, radn_dn);

        if (nmus > 1)
        {
            for (int imu=1; imu<nmus; ++imu)
            {
                lw_solver_noscat_kernel(icol, igpt, ncol, nlay, ngpt, eps, top_at_1, ds[imu], weights[imu], tau, lay_source,
                                 lev_source_inc, lev_source_dec, sfc_emis, sfc_src, radn_up, radn_dn, sfc_src_jac,
                                 radn_up_jac, tau_loc, trans, source_dn, source_up, source_sfc, sfc_albedo, source_sfc_jac);

                for (int ilev=0; ilev<(nlay+1); ++ilev)
                {
                    const int idx = icol + ilev*ncol + igpt*ncol*(nlay+1);
                    flux_up[idx] += radn_up[idx];
                    flux_dn[idx] += radn_dn[idx];
                    flux_up_jac[idx] += radn_up_jac[idx];
                }
            }
        }
    }
}


template<typename TF> __global__
void add_fluxes_kernel(
        const int ncol, const int nlev, const int ngpt,
        const TF* __restrict__ radn_up, const TF* __restrict__ radn_dn, const TF* __restrict__ radn_up_jac,
        TF* __restrict__ flux_up, TF* __restrict__ flux_dn, TF* __restrict__ flux_up_jac)
{
    const int icol = blockIdx.x*blockDim.x + threadIdx.x;
    const int ilev = blockIdx.y*blockDim.y + threadIdx.y;
    const int igpt = blockIdx.z*blockDim.z + threadIdx.z;

    if ( (icol < ncol) && (ilev < nlev) && (igpt < ngpt) )
    {
        const int idx = icol + ilev*ncol + igpt*ncol*nlev;

        flux_up[idx] += radn_up[idx];
        flux_dn[idx] += radn_dn[idx];
        flux_up_jac[idx] += radn_up_jac[idx];
    }
}<|MERGE_RESOLUTION|>--- conflicted
+++ resolved
@@ -157,14 +157,6 @@
         radn_up_jac[idx] *= TF(2.) * pi * weight[0];
     }
 }
-
-<<<<<<< HEAD
-=======
-#ifndef kernel_tuner
-constexpr int loop_unroll_factor_nlay = 5;
-#endif
-
->>>>>>> 74d2098c
 
 template<typename TF, BOOL_TYPE top_at_1> __global__
 void sw_adding_kernel(
