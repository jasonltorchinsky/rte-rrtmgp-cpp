#include "Types.h"

template<typename TF> __device__
TF interpolate1D(const TF val,
                 const TF offset,
                 const TF delta,
                 const int len,
                 const TF* __restrict__ table)
{
    TF val0 = (val - offset)/delta;
    TF frac = val0 - int(val0);
    int idx = min(len-1, max(1, int(val0)+1));
    return table[idx-1] + frac * (table[idx] - table[idx-1]);
}


template<typename TF> __device__ __forceinline__
void interpolate2D_byflav_kernel(const TF* __restrict__ fminor,
                                 const TF* __restrict__ kin,
                                 const int gpt_start, const int gpt_end,
                                 TF* __restrict__ k,
                                 const int* __restrict__ jeta,
                                 const int jtemp,
                                 const int ngpt,
                                 const int neta)
{
    const int band_gpt = gpt_end-gpt_start;
    const int j0 = jeta[0];
    const int j1 = jeta[1];

    #pragma unroll
    for (int igpt=0; igpt<band_gpt; ++igpt)
    {
        k[igpt] = fminor[0] * kin[igpt + (j0-1)*ngpt + (jtemp-1)*neta*ngpt] +
                  fminor[1] * kin[igpt +  j0   *ngpt + (jtemp-1)*neta*ngpt] +
                  fminor[2] * kin[igpt + (j1-1)*ngpt + jtemp    *neta*ngpt] +
                  fminor[3] * kin[igpt +  j1   *ngpt + jtemp    *neta*ngpt];
    }
}


template<typename TF> __device__
void interpolate3D_byflav_kernel(
        const TF* __restrict__ scaling,
        const TF* __restrict__ fmajor,
        const TF* __restrict__ k,
        const int gpt_start, const int gpt_end,
        const int* __restrict__ jeta,
        const int jtemp,
        const int jpress,
        const int ngpt,
        const int neta,
        const int npress,
        TF* __restrict__ tau_major)
{
    const int band_gpt = gpt_end-gpt_start;
    const int j0 = jeta[0];
    const int j1 = jeta[1];

    #pragma unroll
    for (int igpt=0; igpt<band_gpt; ++igpt)
    {
        tau_major[igpt] = scaling[0]*
                          (fmajor[0] * k[igpt + (j0-1)*ngpt + (jpress-1)*neta*ngpt + (jtemp-1)*neta*ngpt*npress] +
                           fmajor[1] * k[igpt +  j0   *ngpt + (jpress-1)*neta*ngpt + (jtemp-1)*neta*ngpt*npress] +
                           fmajor[2] * k[igpt + (j0-1)*ngpt + jpress*neta*ngpt     + (jtemp-1)*neta*ngpt*npress] +
                           fmajor[3] * k[igpt +  j0   *ngpt + jpress*neta*ngpt     + (jtemp-1)*neta*ngpt*npress])
                        + scaling[1]*
                          (fmajor[4] * k[igpt + (j1-1)*ngpt + (jpress-1)*neta*ngpt + jtemp*neta*ngpt*npress] +
                           fmajor[5] * k[igpt +  j1   *ngpt + (jpress-1)*neta*ngpt + jtemp*neta*ngpt*npress] +
                           fmajor[6] * k[igpt + (j1-1)*ngpt + jpress*neta*ngpt     + jtemp*neta*ngpt*npress] +
                           fmajor[7] * k[igpt +  j1   *ngpt + jpress*neta*ngpt     + jtemp*neta*ngpt*npress]);
    }
}


template<typename TF> __global__
void reorder12x21_kernel(
        const int ni, const int nj,
        const TF* __restrict__ arr_in, TF* __restrict__ arr_out)
{
    const int ii = blockIdx.x*blockDim.x + threadIdx.x;
    const int ij = blockIdx.y*blockDim.y + threadIdx.y;

    if ( (ii < ni) && (ij < nj) )
    {
        const int idx_out = ii + ij*ni;
        const int idx_in = ij + ii*nj;

        arr_out[idx_out] = arr_in[idx_in];
    }
}


template<typename TF> __global__
void reorder123x321_kernel(
        const int ni, const int nj, const int nk,
        const TF* __restrict__ arr_in, TF* __restrict__ arr_out)
{
    const int ii = blockIdx.x*blockDim.x + threadIdx.x;
    const int ij = blockIdx.y*blockDim.y + threadIdx.y;
    const int ik = blockIdx.z*blockDim.z + threadIdx.z;

    if ( (ii < ni) && (ij < nj) && (ik < nk))
    {
        const int idx_out = ii + ij*ni + ik*nj*ni;
        const int idx_in  = ik + ij*nk + ii*nj*nk;

        arr_out[idx_out] = arr_in[idx_in];
    }
}


template<typename TF> __global__
void zero_array_kernel(
        const int ni, const int nj, const int nk,
        TF* __restrict__ arr)
{
    const int ii = blockIdx.x*blockDim.x + threadIdx.x;
    const int ij = blockIdx.y*blockDim.y + threadIdx.y;
    const int ik = blockIdx.z*blockDim.z + threadIdx.z;
    if ( (ii < ni) && (ij < nj) && (ik < nk))
    {
        const int idx = ii + ij*ni + ik*nj*ni;
        arr[idx] = TF(0.);
    }
}


template<typename TF> __global__
void Planck_source_kernel(
        const int ncol, const int nlay, const int nband, const int ngpt,
        const int nflav, const int neta, const int npres, const int ntemp,
        const int nPlanckTemp,
        const TF* __restrict__ tlay, const TF* __restrict__ tlev,
        const TF* __restrict__ tsfc,
        const int sfc_lay,
        const TF* __restrict__ fmajor, const int* __restrict__ jeta,
        const BOOL_TYPE* __restrict__ tropo, const int* __restrict__ jtemp,
        const int* __restrict__ jpress, const int* __restrict__ gpoint_bands,
        const int* __restrict__ band_lims_gpt, const TF* __restrict__ pfracin,
        const TF temp_ref_min, const TF totplnk_delta,
        const TF* __restrict__ totplnk, const int* __restrict__ gpoint_flavor,
        const TF* __restrict__ ones, const TF delta_Tsurf,
        TF* __restrict__ sfc_src, TF* __restrict__ lay_src,
        TF* __restrict__ lev_src_inc, TF* __restrict__ lev_src_dec,
        TF* __restrict__ sfc_src_jac, TF* __restrict__ pfrac)
{
    const int ibnd = blockIdx.x*blockDim.x + threadIdx.x;
    const int ilay = blockIdx.y*blockDim.y + threadIdx.y;
    const int icol = blockIdx.z*blockDim.z + threadIdx.z;

    if ( (icol < ncol) && (ilay < nlay) && (ibnd < nband))
    {
        const int idx_collay = icol + ilay * ncol;
        const int itropo = !tropo[idx_collay];
        const int gpt_start = band_lims_gpt[2*ibnd] - 1;
        const int gpt_end = band_lims_gpt[2*ibnd + 1];
        const int iflav = gpoint_flavor[itropo + 2 * gpt_start] - 1;
        const int idx_fcl3 = 2 * 2 * 2 * (iflav + icol*nflav + ilay*ncol*nflav);
        const int idx_fcl1 = 2 * (iflav + icol*nflav + ilay*ncol*nflav);
        const int idx_tau = gpt_start + ilay*ngpt + icol*nlay*ngpt;

        //major gases//
        interpolate3D_byflav_kernel(
                ones, &fmajor[idx_fcl3],
                &pfracin[gpt_start], gpt_start, gpt_end,
                &jeta[idx_fcl1], jtemp[idx_collay],
                jpress[idx_collay]+itropo, ngpt, neta, npres+1,
                &pfrac[idx_tau]);

        // compute surface source irradiances
        if (ilay == sfc_lay - 1) // Subtract one to correct for fortran indexing.
        {
            const TF planck_function_sfc1 = interpolate1D(tsfc[icol],               temp_ref_min, totplnk_delta, nPlanckTemp, &totplnk[ibnd * nPlanckTemp]);
            const TF planck_function_sfc2 = interpolate1D(tsfc[icol] + delta_Tsurf, temp_ref_min, totplnk_delta, nPlanckTemp, &totplnk[ibnd * nPlanckTemp]);

            for (int igpt=gpt_start; igpt<gpt_end; ++igpt)
            {
                const int idx_in  = igpt + ilay*ngpt + icol*nlay*ngpt;
                const int idx_out = igpt + icol*ngpt;
                sfc_src[idx_out] = pfrac[idx_in] * planck_function_sfc1;
                sfc_src_jac[idx_out] = pfrac[idx_in] * (planck_function_sfc2 - planck_function_sfc1);
            }
        }

        // compute layer source irradiances.
        const int idx_tmp = icol + ilay*ncol;
        const TF planck_function_lay = interpolate1D(tlay[idx_tmp], temp_ref_min, totplnk_delta, nPlanckTemp, &totplnk[ibnd * nPlanckTemp]);
        for (int igpt=gpt_start; igpt<gpt_end; ++igpt)
        {
            const int idx_inout  = igpt + ilay*ngpt + icol*nlay*ngpt;
            lay_src[idx_inout] = pfrac[idx_inout] * planck_function_lay;
        }

        // compute level source irradiances.
        const int idx_tmp1 = icol + (ilay+1)*ncol;
        const int idx_tmp2 = icol + ilay*ncol;
        const TF planck_function_lev1 = interpolate1D(tlev[idx_tmp1], temp_ref_min, totplnk_delta, nPlanckTemp, &totplnk[ibnd * nPlanckTemp]);
        const TF planck_function_lev2 = interpolate1D(tlev[idx_tmp2], temp_ref_min, totplnk_delta, nPlanckTemp, &totplnk[ibnd * nPlanckTemp]);
        for (int igpt=gpt_start; igpt<gpt_end; ++igpt)
        {
            const int idx_inout  = igpt + ilay*ngpt + icol*nlay*ngpt;
            lev_src_inc[idx_inout] = pfrac[idx_inout] * planck_function_lev1;
            lev_src_dec[idx_inout] = pfrac[idx_inout] * planck_function_lev2;
        }
    }
}


template<typename TF> __global__
void interpolation_kernel(
        const int ncol, const int nlay, const int ngas, const int nflav,
        const int neta, const int npres, const int ntemp, const TF tmin,
        const int* __restrict__ flavor,
        const TF* __restrict__ press_ref_log,
        const TF* __restrict__ temp_ref,
        TF press_ref_log_delta,
        TF temp_ref_min,
        TF temp_ref_delta,
        TF press_ref_trop_log,
        const TF* __restrict__ vmr_ref,
        const TF* __restrict__ play,
        const TF* __restrict__ tlay,
        TF* __restrict__ col_gas,
        int* __restrict__ jtemp,
        TF* __restrict__ fmajor, TF* __restrict__ fminor,
        TF* __restrict__ col_mix,
        BOOL_TYPE* __restrict__ tropo,
        int* __restrict__ jeta,
        int* __restrict__ jpress)
{
    const int iflav = blockIdx.x*blockDim.x + threadIdx.x;
    const int icol  = blockIdx.y*blockDim.y + threadIdx.y;
    const int ilay  = blockIdx.z*blockDim.z + threadIdx.z;

    if ( (icol < ncol) && (ilay < nlay) && (iflav < nflav) )
    {
        const int idx = icol + ilay*ncol;

        jtemp[idx] = int((tlay[idx] - (temp_ref_min-temp_ref_delta)) / temp_ref_delta);
        jtemp[idx] = min(ntemp-1, max(1, jtemp[idx]));
        const TF ftemp = (tlay[idx] - temp_ref[jtemp[idx]-1]) / temp_ref_delta;

        const TF locpress = TF(1.) + (log(play[idx]) - press_ref_log[0]) / press_ref_log_delta;
        jpress[idx] = min(npres-1, max(1, int(locpress)));
        const TF fpress = locpress - TF(jpress[idx]);

        tropo[idx] = log(play[idx]) > press_ref_trop_log;
        const int itropo = !tropo[idx];

        const int gas1 = flavor[2*iflav];
        const int gas2 = flavor[2*iflav+1];

        for (int itemp=0; itemp<2; ++itemp)
        {
            const int vmr_base_idx = itropo + (jtemp[idx]+itemp-1) * (ngas+1) * 2;
            const int colmix_idx = itemp + 2*(iflav + nflav*icol + nflav*ncol*ilay);
            const int colgas1_idx = icol + ilay*ncol + gas1*nlay*ncol;
            const int colgas2_idx = icol + ilay*ncol + gas2*nlay*ncol;
            const TF ratio_eta_half = vmr_ref[vmr_base_idx + 2*gas1] /
                                      vmr_ref[vmr_base_idx + 2*gas2];
            col_mix[colmix_idx] = col_gas[colgas1_idx] + ratio_eta_half * col_gas[colgas2_idx];

            TF eta;
            if (col_mix[colmix_idx] > TF(2.)*tmin)
                eta = col_gas[colgas1_idx] / col_mix[colmix_idx];
            else
                eta = TF(0.5);

            const TF loceta = eta * TF(neta-1);
            jeta[colmix_idx] = min(int(loceta)+1, neta-1);
            const TF feta = fmod(loceta, TF(1.));
            const TF ftemp_term  = TF(1-itemp) + TF(2*itemp-1)*ftemp;

            // Compute interpolation fractions needed for minot species.
            const int fminor_idx = 2*(itemp + 2*(iflav + icol*nflav + ilay*ncol*nflav));
            fminor[fminor_idx] = (TF(1.0)-feta) * ftemp_term;
            fminor[fminor_idx+1] = feta * ftemp_term;

            // Compute interpolation fractions needed for major species.
            const int fmajor_idx = 2*2*(itemp + 2*(iflav + icol*nflav + ilay*ncol*nflav));
            fmajor[fmajor_idx] = (TF(1.0)-fpress) * fminor[fminor_idx];
            fmajor[fmajor_idx+1] = (TF(1.0)-fpress) * fminor[fminor_idx+1];
            fmajor[fmajor_idx+2] = fpress * fminor[fminor_idx];
            fmajor[fmajor_idx+3] = fpress * fminor[fminor_idx+1];
        }
    }
}


template<typename TF> __global__
void compute_tau_major_absorption_kernel(
        const int ncol, const int nlay, const int nband, const int ngpt,
        const int nflav, const int neta, const int npres, const int ntemp,
        const int* __restrict__ gpoint_flavor,
        const int* __restrict__ band_lims_gpt,
        const TF* __restrict__ kmajor,
        const TF* __restrict__ col_mix, const TF* __restrict__ fmajor,
        const int* __restrict__ jeta, const BOOL_TYPE* __restrict__ tropo,
        const int* __restrict__ jtemp, const int* __restrict__ jpress,
        TF* __restrict__ tau, TF* __restrict__ tau_major)
{
    // Fetch the three coordinates.
    const int ibnd = (blockIdx.z * blockDim.z) + threadIdx.z;
    const int ilay = (blockIdx.y * blockDim.y) + threadIdx.y;
    const int icol = (blockIdx.x * blockDim.x) + threadIdx.x;

    if ( (icol < ncol) && (ilay < nlay) && (ibnd < nband) )
    {
        const int idx_collay = icol + ilay * ncol;
        const int itropo = !tropo[idx_collay];
        const int gpt_start = band_lims_gpt[2*ibnd] - 1;
        const int gpt_end = band_lims_gpt[2*ibnd + 1];
        const int iflav = gpoint_flavor[itropo + 2*gpt_start] - 1;
        const int idx_fcl3 = 2 * 2 * 2 * (iflav + icol*nflav + ilay*ncol*nflav);
        const int idx_fcl1 = 2 * (iflav + icol*nflav + ilay*ncol*nflav);
        const int idx_tau = gpt_start + ilay*ngpt + icol*nlay*ngpt;

        //major gases//
        interpolate3D_byflav_kernel(
                &col_mix[idx_fcl1], &fmajor[idx_fcl3],
                &kmajor[gpt_start], gpt_start, gpt_end,
                &jeta[idx_fcl1], jtemp[idx_collay],
                jpress[idx_collay]+itropo, ngpt, neta, npres+1,
                &tau_major[idx_tau]);

        #pragma unroll
        for (int igpt=gpt_start; igpt<gpt_end; ++igpt)
        {
            const int idx_out = igpt + ilay*ngpt + icol*nlay*ngpt;
            tau[idx_out] += tau_major[idx_out];
        }
    }
}


#ifndef kernel_tuner
 #define use_shared_tau 1
 // #define block_size_x 4
 // #define block_size_y 4
 // #define max_gpt 16
#endif

#if use_shared_tau
template<typename TF, int block_size_x, int block_size_y, int block_size_z, int max_gpt=16> __global__
void compute_tau_minor_absorption_kernel(
        const int ncol, const int nlay, const int ngpt,
        const int ngas, const int nflav, const int ntemp, const int neta,
        const int nscale,
        const int nminor,
        const int nminork,
        const int idx_h2o, const int idx_tropo,
        const int* __restrict__ gpoint_flavor,
        const TF* __restrict__ kminor,
        const int* __restrict__ minor_limits_gpt,
        const BOOL_TYPE* __restrict__ minor_scales_with_density,
        const BOOL_TYPE* __restrict__ scale_by_complement,
        const int* __restrict__ idx_minor,
        const int* __restrict__ idx_minor_scaling,
        const int* __restrict__ kminor_start,
        const TF* __restrict__ play,
        const TF* __restrict__ tlay,
        const TF* __restrict__ col_gas,
        const TF* __restrict__ fminor,
        const int* __restrict__ jeta,
        const int* __restrict__ jtemp,
        const BOOL_TYPE* __restrict__ tropo,
        TF* __restrict__ tau,
        TF* __restrict__ tau_minor)
{
    // Fetch the three coordinates.
    //original
    const int icol = blockIdx.x * blockDim.x + threadIdx.x;
    const int ilay = blockIdx.y * blockDim.y + threadIdx.y;
    //swapped dimensions
    //const int icol = blockIdx.y * blockDim.y + threadIdx.y;
    //const int ilay = blockIdx.x * blockDim.x + threadIdx.x;

    __shared__ TF sh_tau[max_gpt][block_size_y][block_size_x];
    __shared__ BOOL_TYPE sh_active[block_size_y];
    BOOL_TYPE active = 0;
    if (threadIdx.x == 0)
        sh_active[threadIdx.y] = 0;

    if (ilay < nlay) { // no if on icol here as we need all threads in the x dimension

        const int idx_collay = icol + ilay*ncol;

        if ((icol < ncol) && tropo[idx_collay] == idx_tropo) {
            sh_active[threadIdx.y] = 1;
            active = 1;
        }

        __syncthreads();
        if (sh_active[threadIdx.y] == 0) //check if any of the threads on this row are active, if not exit
            return;

        for (int imnr = 0; imnr < nscale; ++imnr) {
            TF scaling = TF(0.);

            if (active) {

                const int ncl = ncol * nlay;
                scaling = col_gas[idx_collay + idx_minor[imnr] * ncl];

                if (minor_scales_with_density[imnr])
                {
                    const TF PaTohPa = 0.01;
                    scaling *= PaTohPa * play[idx_collay] / tlay[idx_collay];

                    if (idx_minor_scaling[imnr] > 0)
                    {
                        const int idx_collaywv = icol + ilay*ncol + idx_h2o*ncl;
                        TF vmr_fact = TF(1.) / col_gas[idx_collay];
                        TF dry_fact = TF(1.) / (TF(1.) + col_gas[idx_collaywv] * vmr_fact);

                        if (scale_by_complement[imnr])
                            scaling *= (TF(1.) - col_gas[idx_collay + idx_minor_scaling[imnr] * ncl] * vmr_fact * dry_fact);
                        else
                            scaling *= col_gas[idx_collay + idx_minor_scaling[imnr] * ncl] * vmr_fact * dry_fact;
                    }
                }


            }


                const int gpt_start = minor_limits_gpt[2*imnr]-1;
                const int gpt_end = minor_limits_gpt[2*imnr+1];
                const int band_gpt = gpt_end-gpt_start;

                //could cache tau values here
                //__syncthreads(); //removing sync here should be safe

                //same access pattern as before, not much improvement expected for now
                //for (int igpt=0; igpt<band_gpt; ++igpt) {
                //    sh_tau[igpt][threadIdx.y][threadIdx.x] = tau[(igpt+gpt_start) + ilay*ngpt + icol*nlay*ngpt];
                //}
                //coalesced access

                //const int icol = blockIdx.x * blockDim.x + threadIdx.x;
                //const int ilay = blockIdx.y * blockDim.y + threadIdx.y;

                const int block_icol = blockIdx.x * block_size_x;
                for (int col_idx=0; col_idx<block_size_x; col_idx++) {
                    if (block_icol+col_idx < ncol) {
                        //threads in x cooperatively loop over the gpts
                        //threads with different y do the same but for different ilay
                        for (int igpt=threadIdx.x; igpt<band_gpt; igpt+=block_size_x) {
                            sh_tau[igpt][threadIdx.y][col_idx] = tau[(igpt+gpt_start) + ilay*ngpt + (block_icol+col_idx)*nlay*ngpt];
                        }
                    }
                }
                __syncthreads();


            if (active) {

                const int gpt_offs = 1-idx_tropo;
                const int iflav = gpoint_flavor[2*gpt_start + gpt_offs]-1;
                const int idx_fcl2 = 2 * 2 * (iflav + icol*nflav + ilay*ncol*nflav);
                const int idx_fcl1 = 2 * (iflav + icol*nflav + ilay*ncol*nflav);

                const TF* kfminor = &fminor[idx_fcl2];
                const TF* kin = &kminor[kminor_start[imnr]-1];
                const int j0 = jeta[idx_fcl1];
                const int j1 = jeta[idx_fcl1+1];
                const int kjtemp = jtemp[idx_collay];

                for (int igpt=0; igpt<band_gpt; ++igpt) {
                    TF ltau_minor = kfminor[0] * kin[igpt + (j0-1)*nminork + (kjtemp-1)*neta*nminork] +
                                    kfminor[1] * kin[igpt +  j0   *nminork + (kjtemp-1)*neta*nminork] +
                                    kfminor[2] * kin[igpt + (j1-1)*nminork + kjtemp    *neta*nminork] +
                                    kfminor[3] * kin[igpt +  j1   *nminork + kjtemp    *neta*nminork];

                    sh_tau[igpt][threadIdx.y][threadIdx.x] += ltau_minor * scaling;
                }


            }


                __syncthreads();
                //same access pattern as before, not much improvement expected for now
                //for (int igpt=0; igpt<band_gpt; ++igpt) {
                //    tau[(igpt+gpt_start) + ilay*ngpt + icol*nlay*ngpt] = sh_tau[igpt][threadIdx.y][threadIdx.x];
                //}

                for (int col_idx=0; col_idx<block_size_x; col_idx++) {
                    if (block_icol+col_idx < ncol) {
                        //threads in x cooperatively loop over the gpts
                        //threads with different y do the same but for different ilay
                        for (int igpt=threadIdx.x; igpt<band_gpt; igpt+=block_size_x) {
                            tau[(igpt+gpt_start) + ilay*ngpt + (block_icol+col_idx)*nlay*ngpt] = sh_tau[igpt][threadIdx.y][col_idx];
                        }
                    }
                }

                __syncthreads();


        } // end of imnr loop over nscales

    }
}
#endif

#if use_shared_tau == 0

template<typename TF> __global__
void compute_tau_minor_absorption_kernel(
        const int ncol, const int nlay, const int ngpt,
        const int ngas, const int nflav, const int ntemp, const int neta,
        const int nscale,
        const int nminor,
        const int nminork,
        const int idx_h2o, const int idx_tropo,
        const int* __restrict__ gpoint_flavor,
        const TF* __restrict__ kminor,
        const int* __restrict__ minor_limits_gpt,
        const BOOL_TYPE* __restrict__ minor_scales_with_density,
        const BOOL_TYPE* __restrict__ scale_by_complement,
        const int* __restrict__ idx_minor,
        const int* __restrict__ idx_minor_scaling,
        const int* __restrict__ kminor_start,
        const TF* __restrict__ play,
        const TF* __restrict__ tlay,
        const TF* __restrict__ col_gas,
        const TF* __restrict__ fminor,
        const int* __restrict__ jeta,
        const int* __restrict__ jtemp,
        const BOOL_TYPE* __restrict__ tropo,
        TF* __restrict__ tau,
        TF* __restrict__ tau_minor)
{
    // Fetch the three coordinates.
    const int icol = blockIdx.x * blockDim.x + threadIdx.x;
    const int ilay = blockIdx.y * blockDim.y + threadIdx.y;

    if ((icol < ncol) && (ilay < nlay))
    {
        const int idx_collay = icol + ilay*ncol;

        if (tropo[idx_collay] == idx_tropo)
        {
            for (int imnr = 0; imnr < nscale; ++imnr)
            {
<<<<<<< HEAD
                const int ncl = ncol * nlay;
                TF scaling = col_gas[idx_collay + idx_minor[imnr] * ncl];

                if (minor_scales_with_density[imnr])
                {
                    const TF PaTohPa = 0.01;
                    scaling *= PaTohPa * play[idx_collay] / tlay[idx_collay];

                    if (idx_minor_scaling[imnr] > 0)
                    {
                        const int idx_collaywv = icol + ilay*ncol + idx_h2o*ncl;
                        TF vmr_fact = TF(1.) / col_gas[idx_collay];
                        TF dry_fact = TF(1.) / (TF(1.) + col_gas[idx_collaywv] * vmr_fact);

                        if (scale_by_complement[imnr])
                            scaling *= (TF(1.) - col_gas[idx_collay + idx_minor_scaling[imnr] * ncl] * vmr_fact * dry_fact);
                        else
                            scaling *= col_gas[idx_collay + idx_minor_scaling[imnr] * ncl] * vmr_fact * dry_fact;
=======
                TF scaling = TF(0.);

                if (threadIdx.x == 0) {
                    const int ncl = ncol * nlay;
                    scaling = col_gas[idx_collay + idx_minor[imnr] * ncl];

                    if (minor_scales_with_density[imnr]) {
                        const TF PaTohPa = 0.01;
                        scaling *= PaTohPa * play[idx_collay] / tlay[idx_collay];

                        if (idx_minor_scaling[imnr] > 0) {
                            const int idx_collaywv = icol + ilay*ncol + idx_h2o*ncl;
                            TF vmr_fact = TF(1.) / col_gas[idx_collay];
                            TF dry_fact = TF(1.) / (TF(1.) + col_gas[idx_collaywv] * vmr_fact);

                            if (scale_by_complement[imnr])
                                scaling *= (TF(1.) - col_gas[idx_collay + idx_minor_scaling[imnr] * ncl] * vmr_fact * dry_fact);
                            else
                                scaling *= col_gas[idx_collay + idx_minor_scaling[imnr] * ncl] * vmr_fact * dry_fact;
                        }
>>>>>>> 178fef8c
                    }

<<<<<<< HEAD
=======
                    scalings[threadIdx.z][threadIdx.y] = scaling;
                }
                __syncthreads();
                scaling = scalings[threadIdx.z][threadIdx.y];

>>>>>>> 178fef8c
                const int gpt_start = minor_limits_gpt[2*imnr]-1;
                const int gpt_end = minor_limits_gpt[2*imnr+1];
                const int gpt_offs = 1-idx_tropo;
                const int iflav = gpoint_flavor[2*gpt_start + gpt_offs]-1;
                const int idx_fcl2 = 2 * 2 * (iflav + icol*nflav + ilay*ncol*nflav);
                const int idx_fcl1 = 2 * (iflav + icol*nflav + ilay*ncol*nflav);

                const TF* kfminor = &fminor[idx_fcl2];
                const TF* kin = &kminor[kminor_start[imnr]-1];
                const int j0 = jeta[idx_fcl1];
                const int j1 = jeta[idx_fcl1+1];
                const int kjtemp = jtemp[idx_collay];
                const int band_gpt = gpt_end-gpt_start;

                for (int igpt=0; igpt<band_gpt; ++igpt) {
                    TF ltau_minor = kfminor[0] * kin[igpt + (j0-1)*nminork + (kjtemp-1)*neta*nminork] +
                                    kfminor[1] * kin[igpt +  j0   *nminork + (kjtemp-1)*neta*nminork] +
                                    kfminor[2] * kin[igpt + (j1-1)*nminork + kjtemp    *neta*nminork] +
                                    kfminor[3] * kin[igpt +  j1   *nminork + kjtemp    *neta*nminork];

                    const int idx_out = (igpt+gpt_start) + ilay*ngpt + icol*nlay*ngpt;
                    tau[idx_out] += ltau_minor * scaling;
                }

            }
        }
    }
}

#endif


template<typename TF> __global__
void compute_tau_minor_absorption_reference_kernel(
        const int ncol, const int nlay, const int ngpt,
        const int ngas, const int nflav, const int ntemp, const int neta,
        const int nscale,
        const int nminor,
        const int nminork,
        const int idx_h2o, const int idx_tropo,
        const int* __restrict__ gpoint_flavor,
        const TF* __restrict__ kminor,
        const int* __restrict__ minor_limits_gpt,
        const BOOL_TYPE* __restrict__ minor_scales_with_density,
        const BOOL_TYPE* __restrict__ scale_by_complement,
        const int* __restrict__ idx_minor,
        const int* __restrict__ idx_minor_scaling,
        const int* __restrict__ kminor_start,
        const TF* __restrict__ play,
        const TF* __restrict__ tlay,
        const TF* __restrict__ col_gas,
        const TF* __restrict__ fminor,
        const int* __restrict__ jeta,
        const int* __restrict__ jtemp,
        const BOOL_TYPE* __restrict__ tropo,
        TF* __restrict__ tau,
        TF* __restrict__ tau_minor)
{
    // Fetch the three coordinates.
    const int icol = blockIdx.x * blockDim.x + threadIdx.x;
    const int ilay = blockIdx.y * blockDim.y + threadIdx.y;

    const TF PaTohPa = 0.01;
    const int ncl = ncol * nlay;

    if ((icol < ncol) && (ilay < nlay))
    {
        const int idx_collay = icol + ilay*ncol;
        const int idx_collaywv = icol + ilay*ncol + idx_h2o*ncl;

        if (tropo[idx_collay] == idx_tropo)
        {
            for (int imnr = 0; imnr < nscale; ++imnr)
            {
                TF scaling = col_gas[idx_collay + idx_minor[imnr] * ncl];

                if (minor_scales_with_density[imnr])
                {
                    scaling *= PaTohPa * play[idx_collay] / tlay[idx_collay];

                    if (idx_minor_scaling[imnr] > 0)
                    {
                        TF vmr_fact = TF(1.) / col_gas[idx_collay];
                        TF dry_fact = TF(1.) / (TF(1.) + col_gas[idx_collaywv] * vmr_fact);

                        if (scale_by_complement[imnr])
                            scaling *= (TF(1.) - col_gas[idx_collay + idx_minor_scaling[imnr] * ncl] * vmr_fact * dry_fact);
                        else
                            scaling *= col_gas[idx_collay + idx_minor_scaling[imnr] * ncl] * vmr_fact * dry_fact;
                    }
                }

                const int gpt_start = minor_limits_gpt[2*imnr]-1;
                const int gpt_end = minor_limits_gpt[2*imnr+1];
                const int gpt_offs = 1-idx_tropo;
                const int iflav = gpoint_flavor[2*gpt_start + gpt_offs]-1;
                const int idx_fcl2 = 2 * 2 * (iflav + icol*nflav + ilay*ncol*nflav);
                const int idx_fcl1 = 2 * (iflav + icol*nflav + ilay*ncol*nflav);

                const TF* kfminor = &fminor[idx_fcl2];
                const TF* kin = &kminor[kminor_start[imnr]-1];
                const int j0 = jeta[idx_fcl1];
                const int j1 = jeta[idx_fcl1+1];
                const int kjtemp = jtemp[idx_collay];
                const int band_gpt = gpt_end-gpt_start;

                for (int igpt=0; igpt<band_gpt; ++igpt) {
                    TF ltau_minor = kfminor[0] * kin[igpt + (j0-1)*nminork + (kjtemp-1)*neta*nminork] +
                                    kfminor[1] * kin[igpt +  j0   *nminork + (kjtemp-1)*neta*nminork] +
                                    kfminor[2] * kin[igpt + (j1-1)*nminork + kjtemp    *neta*nminork] +
                                    kfminor[3] * kin[igpt +  j1   *nminork + kjtemp    *neta*nminork];

                    const int idx_out = (igpt+gpt_start) + ilay*ngpt + icol*nlay*ngpt;
                    tau[idx_out] += ltau_minor * scaling;
                }

            }
        }
    }
}




template<typename TF> __global__
void compute_tau_rayleigh_kernel(
        const int ncol, const int nlay, const int nbnd, const int ngpt,
        const int ngas, const int nflav, const int neta, const int npres, const int ntemp,
        const int* __restrict__ gpoint_flavor,
        const int* __restrict__ band_lims_gpt,
        const TF* __restrict__ krayl,
        int idx_h2o, const TF* __restrict__ col_dry, const TF* __restrict__ col_gas,
        const TF* __restrict__ fminor, const int* __restrict__ jeta,
        const BOOL_TYPE* __restrict__ tropo, const int* __restrict__ jtemp,
        TF* __restrict__ tau_rayleigh, TF* __restrict__ k)
{
    // Fetch the three coordinates.
    const int ibnd = blockIdx.x*blockDim.x + threadIdx.x;
    const int ilay = blockIdx.y*blockDim.y + threadIdx.y;
    const int icol = blockIdx.z*blockDim.z + threadIdx.z;

    if ( (icol < ncol) && (ilay < nlay) && (ibnd < nbnd) )
    {
        //kernel implementation
        const int idx_collay = icol + ilay*ncol;
        const int idx_collaywv = icol + ilay*ncol + idx_h2o*nlay*ncol;
        const int itropo = !tropo[idx_collay];
        const int gpt_start = band_lims_gpt[2*ibnd]-1;
        const int gpt_end = band_lims_gpt[2*ibnd+1];
        const int iflav = gpoint_flavor[itropo+2*gpt_start]-1;
        const int idx_fcl2 = 2*2*(iflav + icol*nflav + ilay*ncol*nflav);
        const int idx_fcl1   = 2*(iflav + icol*nflav + ilay*ncol*nflav);
        const int idx_krayl  = gpt_start + ngpt*neta*ntemp*itropo;
        const int idx_k = gpt_start + ilay*ngpt + icol*nlay*ngpt;
        interpolate2D_byflav_kernel(&fminor[idx_fcl2],
                                    &krayl[idx_krayl],
                                    gpt_start, gpt_end, &k[idx_k],
                                    &jeta[idx_fcl1],
                                    jtemp[idx_collay],
                                    ngpt, neta);

        for (int igpt=gpt_start; igpt<gpt_end; ++igpt)
        {
            const int idx_out = igpt + ilay*ngpt + icol*nlay*ngpt;
            tau_rayleigh[idx_out] = k[idx_k+igpt-gpt_start]*(col_gas[idx_collaywv]+col_dry[idx_collay]);
        }
    }
}


template<typename TF> __global__
void combine_and_reorder_2str_kernel(
        const int ncol, const int nlay, const int ngpt, const TF tmin,
        const TF* __restrict__ tau_abs, const TF* __restrict__ tau_rayleigh,
        TF* __restrict__ tau, TF* __restrict__ ssa, TF* __restrict__ g)
{
    // Fetch the three coordinates.
    const int icol = blockIdx.x*blockDim.x + threadIdx.x;
    const int igpt = blockIdx.y*blockDim.y + threadIdx.y;
    const int ilay = blockIdx.z*blockDim.z + threadIdx.z;

    if ( (icol < ncol) && (ilay < nlay) && (igpt < ngpt) )
    {
        const int idx_in  = igpt + ilay*ngpt + icol*(ngpt*nlay);
        const int idx_out = icol + ilay*ncol + igpt*(ncol*nlay);

        const TF tau_tot = tau_abs[idx_in] + tau_rayleigh[idx_in];
        tau[idx_out] = tau_tot;
        g  [idx_out] = TF(0.);
        if (tau_tot>(TF(2.)*tmin))
            ssa[idx_out] = tau_rayleigh[idx_in]/tau_tot;
        else
            ssa[idx_out] = TF(0.);
    }
}<|MERGE_RESOLUTION|>--- conflicted
+++ resolved
@@ -344,6 +344,7 @@
 
 #if use_shared_tau
 template<typename TF, int block_size_x, int block_size_y, int block_size_z, int max_gpt=16> __global__
+
 void compute_tau_minor_absorption_kernel(
         const int ncol, const int nlay, const int ngpt,
         const int ngas, const int nflav, const int ntemp, const int neta,
@@ -508,6 +509,7 @@
 
 #if use_shared_tau == 0
 
+
 template<typename TF> __global__
 void compute_tau_minor_absorption_kernel(
         const int ncol, const int nlay, const int ngpt,
@@ -538,6 +540,7 @@
     const int icol = blockIdx.x * blockDim.x + threadIdx.x;
     const int ilay = blockIdx.y * blockDim.y + threadIdx.y;
 
+
     if ((icol < ncol) && (ilay < nlay))
     {
         const int idx_collay = icol + ilay*ncol;
@@ -546,37 +549,17 @@
         {
             for (int imnr = 0; imnr < nscale; ++imnr)
             {
-<<<<<<< HEAD
-                const int ncl = ncol * nlay;
-                TF scaling = col_gas[idx_collay + idx_minor[imnr] * ncl];
-
-                if (minor_scales_with_density[imnr])
-                {
-                    const TF PaTohPa = 0.01;
-                    scaling *= PaTohPa * play[idx_collay] / tlay[idx_collay];
-
-                    if (idx_minor_scaling[imnr] > 0)
-                    {
-                        const int idx_collaywv = icol + ilay*ncol + idx_h2o*ncl;
-                        TF vmr_fact = TF(1.) / col_gas[idx_collay];
-                        TF dry_fact = TF(1.) / (TF(1.) + col_gas[idx_collaywv] * vmr_fact);
-
-                        if (scale_by_complement[imnr])
-                            scaling *= (TF(1.) - col_gas[idx_collay + idx_minor_scaling[imnr] * ncl] * vmr_fact * dry_fact);
-                        else
-                            scaling *= col_gas[idx_collay + idx_minor_scaling[imnr] * ncl] * vmr_fact * dry_fact;
-=======
-                TF scaling = TF(0.);
-
-                if (threadIdx.x == 0) {
+
                     const int ncl = ncol * nlay;
                     scaling = col_gas[idx_collay + idx_minor[imnr] * ncl];
 
                     if (minor_scales_with_density[imnr]) {
+
                         const TF PaTohPa = 0.01;
                         scaling *= PaTohPa * play[idx_collay] / tlay[idx_collay];
 
                         if (idx_minor_scaling[imnr] > 0) {
+
                             const int idx_collaywv = icol + ilay*ncol + idx_h2o*ncl;
                             TF vmr_fact = TF(1.) / col_gas[idx_collay];
                             TF dry_fact = TF(1.) / (TF(1.) + col_gas[idx_collaywv] * vmr_fact);
@@ -586,17 +569,10 @@
                             else
                                 scaling *= col_gas[idx_collay + idx_minor_scaling[imnr] * ncl] * vmr_fact * dry_fact;
                         }
->>>>>>> 178fef8c
                     }
 
-<<<<<<< HEAD
-=======
                     scalings[threadIdx.z][threadIdx.y] = scaling;
-                }
-                __syncthreads();
-                scaling = scalings[threadIdx.z][threadIdx.y];
-
->>>>>>> 178fef8c
+
                 const int gpt_start = minor_limits_gpt[2*imnr]-1;
                 const int gpt_end = minor_limits_gpt[2*imnr+1];
                 const int gpt_offs = 1-idx_tropo;
@@ -612,6 +588,7 @@
                 const int band_gpt = gpt_end-gpt_start;
 
                 for (int igpt=0; igpt<band_gpt; ++igpt) {
+
                     TF ltau_minor = kfminor[0] * kin[igpt + (j0-1)*nminork + (kjtemp-1)*neta*nminork] +
                                     kfminor[1] * kin[igpt +  j0   *nminork + (kjtemp-1)*neta*nminork] +
                                     kfminor[2] * kin[igpt + (j1-1)*nminork + kjtemp    *neta*nminork] +
