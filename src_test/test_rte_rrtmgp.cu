/*
 * This file is a stand-alone executable developed for the
 * testing of the C++ interface to the RTE+RRTMGP radiation code.
 *
 * It is free software: you can redistribute it and/or modify
 * it under the terms of the GNU General Public License as published by
 * the Free Software Foundation, either version 3 of the License, or
 * (at your option) any later version.
 *
 * This software is distributed in the hope that it will be useful,
 * but WITHOUT ANY WARRANTY; without even the implied warranty of
 * MERCHANTABILITY or FITNESS FOR A PARTICULAR PURPOSE.  See the
 * GNU General Public License for more details.
 *
 * You should have received a copy of the GNU General Public License
 * along with this software.  If not, see <http://www.gnu.org/licenses/>.
 */

#include <boost/algorithm/string.hpp>
#include <chrono>
#include <iomanip>
#include <cuda_profiler_api.h>


#include "Status.h"
#include "Netcdf_interface.h"
#include "Array.h"
#include "Radiation_solver.h"
#include "Gas_concs.h"
#include "Types.h"


template<typename TF>
void read_and_set_vmr(
        const std::string& gas_name, const int n_col, const int n_lay,
        const Netcdf_handle& input_nc, Gas_concs<TF>& gas_concs)
{
    const std::string vmr_gas_name = "vmr_" + gas_name;

    if (input_nc.variable_exists(vmr_gas_name))
    {
        std::map<std::string, int> dims = input_nc.get_variable_dimensions(vmr_gas_name);
        const int n_dims = dims.size();

        if (n_dims == 0)
        {
            gas_concs.set_vmr(gas_name, input_nc.get_variable<TF>(vmr_gas_name));
        }
        else if (n_dims == 1)
        {
            if (dims.at("lay") == n_lay)
                gas_concs.set_vmr(gas_name,
                        Array<TF,1>(input_nc.get_variable<TF>(vmr_gas_name, {n_lay}), {n_lay}));
            else
                throw std::runtime_error("Illegal dimensions of gas \"" + gas_name + "\" in input");
        }
        else if (n_dims == 2)
        {
            if (dims.at("lay") == n_lay && dims.at("col") == n_col)
                gas_concs.set_vmr(gas_name,
                        Array<TF,2>(input_nc.get_variable<TF>(vmr_gas_name, {n_lay, n_col}), {n_col, n_lay}));
            else
                throw std::runtime_error("Illegal dimensions of gas \"" + gas_name + "\" in input");
        }
    }
    else
    {
        Status::print_warning("Gas \"" + gas_name + "\" not available in input file.");
    }
}


bool parse_command_line_options(
        std::map<std::string, std::pair<bool, std::string>>& command_line_options,
        int argc, char** argv)
{
    for (int i=1; i<argc; ++i)
    {
        std::string argument(argv[i]);
        boost::trim(argument);

        if (argument == "-h" || argument == "--help")
        {
            Status::print_message("Possible usage:");
            for (const auto& clo : command_line_options)
            {
                std::ostringstream ss;
                ss << std::left << std::setw(30) << ("--" + clo.first);
                ss << clo.second.second << std::endl;
                Status::print_message(ss);
            }
            return true;
        }

        // Check if option starts with --
        if (argument[0] != '-' || argument[1] != '-')
        {
            std::string error = argument + " is an illegal command line option.";
            throw std::runtime_error(error);
        }
        else
            argument.erase(0, 2);

        // Check if option has prefix no-
        bool enable = true;
        if (argument[0] == 'n' && argument[1] == 'o' && argument[2] == '-')
        {
            enable = false;
            argument.erase(0, 3);
        }

        if (command_line_options.find(argument) == command_line_options.end())
        {
            std::string error = argument + " is an illegal command line option.";
            throw std::runtime_error(error);
        }
        else
            command_line_options.at(argument).first = enable;
    }

    return false;
}


void print_command_line_options(
        const std::map<std::string, std::pair<bool, std::string>>& command_line_options)
{
    Status::print_message("Solver settings:");
    for (const auto& option : command_line_options)
    {
        std::ostringstream ss;
        ss << std::left << std::setw(20) << (option.first);
        ss << " = " << std::boolalpha << option.second.first << std::endl;
        Status::print_message(ss);
    }
}


template<typename TF>
void solve_radiation(int argc, char** argv)
{
    Status::print_message("###### Starting RTE+RRTMGP solver ######");

    ////// FLOW CONTROL SWITCHES //////
    // Parse the command line options.
    std::map<std::string, std::pair<bool, std::string>> command_line_options {
        {"shortwave"        , { true,  "Enable computation of shortwave radiation."}},
        {"longwave"         , { true,  "Enable computation of longwave radiation." }},
        {"fluxes"           , { true,  "Enable computation of fluxes."             }},
        {"cloud-optics"     , { false, "Enable cloud optics."                      }},
        {"output-optical"   , { false, "Enable output of optical properties."      }},
        {"output-bnd-fluxes", { false, "Enable output of band fluxes."             }} };

    if (parse_command_line_options(command_line_options, argc, argv))
        return;

    const bool switch_shortwave         = command_line_options.at("shortwave"        ).first;
    const bool switch_longwave          = command_line_options.at("longwave"         ).first;
    const bool switch_fluxes            = command_line_options.at("fluxes"           ).first;
    const bool switch_cloud_optics      = command_line_options.at("cloud-optics"     ).first;
    const bool switch_output_optical    = command_line_options.at("output-optical"   ).first;
    const bool switch_output_bnd_fluxes = command_line_options.at("output-bnd-fluxes").first;

    // Print the options to the screen.
    print_command_line_options(command_line_options);


    ////// READ THE ATMOSPHERIC DATA //////
    Status::print_message("Reading atmospheric input data from NetCDF.");

    Netcdf_file input_nc("rte_rrtmgp_input.nc", Netcdf_mode::Read);

    const int n_col = input_nc.get_dimension_size("col");
    const int n_lay = input_nc.get_dimension_size("lay");
    const int n_lev = input_nc.get_dimension_size("lev");

    // Read the atmospheric fields.
    Array<TF,2> p_lay(input_nc.get_variable<TF>("p_lay", {n_lay, n_col}), {n_col, n_lay});
    Array<TF,2> t_lay(input_nc.get_variable<TF>("t_lay", {n_lay, n_col}), {n_col, n_lay});
    Array<TF,2> p_lev(input_nc.get_variable<TF>("p_lev", {n_lev, n_col}), {n_col, n_lev});
    Array<TF,2> t_lev(input_nc.get_variable<TF>("t_lev", {n_lev, n_col}), {n_col, n_lev});

    // Fetch the col_dry in case present.
    Array<TF,2> col_dry;
    if (input_nc.variable_exists("col_dry"))
    {
        col_dry.set_dims({n_col, n_lay});
        col_dry = std::move(input_nc.get_variable<TF>("col_dry", {n_lay, n_col}));
    }

    // Create container for the gas concentrations and read gases.
    Gas_concs<TF> gas_concs;

    read_and_set_vmr("h2o", n_col, n_lay, input_nc, gas_concs);
    read_and_set_vmr("co2", n_col, n_lay, input_nc, gas_concs);
    read_and_set_vmr("o3" , n_col, n_lay, input_nc, gas_concs);
    read_and_set_vmr("n2o", n_col, n_lay, input_nc, gas_concs);
    read_and_set_vmr("co" , n_col, n_lay, input_nc, gas_concs);
    read_and_set_vmr("ch4", n_col, n_lay, input_nc, gas_concs);
    read_and_set_vmr("o2" , n_col, n_lay, input_nc, gas_concs);
    read_and_set_vmr("n2" , n_col, n_lay, input_nc, gas_concs);

    read_and_set_vmr("ccl4"   , n_col, n_lay, input_nc, gas_concs);
    read_and_set_vmr("cfc11"  , n_col, n_lay, input_nc, gas_concs);
    read_and_set_vmr("cfc12"  , n_col, n_lay, input_nc, gas_concs);
    read_and_set_vmr("cfc22"  , n_col, n_lay, input_nc, gas_concs);
    read_and_set_vmr("hfc143a", n_col, n_lay, input_nc, gas_concs);
    read_and_set_vmr("hfc125" , n_col, n_lay, input_nc, gas_concs);
    read_and_set_vmr("hfc23"  , n_col, n_lay, input_nc, gas_concs);
    read_and_set_vmr("hfc32"  , n_col, n_lay, input_nc, gas_concs);
    read_and_set_vmr("hfc134a", n_col, n_lay, input_nc, gas_concs);
    read_and_set_vmr("cf4"    , n_col, n_lay, input_nc, gas_concs);
    read_and_set_vmr("no2"    , n_col, n_lay, input_nc, gas_concs);

    Array<TF,2> lwp;
    Array<TF,2> iwp;
    Array<TF,2> rel;
    Array<TF,2> rei;

    if (switch_cloud_optics)
    {
        lwp.set_dims({n_col, n_lay});
        lwp = std::move(input_nc.get_variable<TF>("lwp", {n_lay, n_col}));

        iwp.set_dims({n_col, n_lay});
        iwp = std::move(input_nc.get_variable<TF>("iwp", {n_lay, n_col}));

        rel.set_dims({n_col, n_lay});
        rel = std::move(input_nc.get_variable<TF>("rel", {n_lay, n_col}));

        rei.set_dims({n_col, n_lay});
        rei = std::move(input_nc.get_variable<TF>("rei", {n_lay, n_col}));
    }


    ////// CREATE THE OUTPUT FILE //////
    // Create the general dimensions and arrays.
    Status::print_message("Preparing NetCDF output file.");

    Netcdf_file output_nc("rte_rrtmgp_output.nc", Netcdf_mode::Create);
    output_nc.add_dimension("col", n_col);
    output_nc.add_dimension("lay", n_lay);
    output_nc.add_dimension("lev", n_lev);
    output_nc.add_dimension("pair", 2);

    auto nc_lay = output_nc.add_variable<TF>("p_lay", {"lay", "col"});
    auto nc_lev = output_nc.add_variable<TF>("p_lev", {"lev", "col"});

    nc_lay.insert(p_lay.v(), {0, 0});
    nc_lev.insert(p_lev.v(), {0, 0});


    ////// RUN THE LONGWAVE SOLVER //////
    if (switch_longwave)
    {
        // Initialize the solver.
        Status::print_message("Initializing the longwave solver.");
        Gas_concs_gpu<TF> gas_concs_gpu(gas_concs);
        Radiation_solver_longwave<TF> rad_lw(gas_concs_gpu, "coefficients_lw.nc", "cloud_coefficients_lw.nc");

        // Read the boundary conditions.
        const int n_bnd_lw = rad_lw.get_n_bnd_gpu();
        const int n_gpt_lw = rad_lw.get_n_gpt_gpu();

        Array<TF,2> emis_sfc(input_nc.get_variable<TF>("emis_sfc", {n_col, n_bnd_lw}), {n_bnd_lw, n_col});
        Array<TF,1> t_sfc(input_nc.get_variable<TF>("t_sfc", {n_col}), {n_col});

        // Create output arrays.
        Array_gpu<TF,3> lw_tau;
        Array_gpu<TF,3> lay_source;
        Array_gpu<TF,3> lev_source_inc;
        Array_gpu<TF,3> lev_source_dec;
        Array_gpu<TF,2> sfc_source;

        if (switch_output_optical)
        {
            lw_tau        .set_dims({n_col, n_lay, n_gpt_lw});
            lay_source    .set_dims({n_col, n_lay, n_gpt_lw});
            lev_source_inc.set_dims({n_col, n_lay, n_gpt_lw});
            lev_source_dec.set_dims({n_col, n_lay, n_gpt_lw});
            sfc_source    .set_dims({n_col, n_gpt_lw});
        }

        Array_gpu<TF,2> lw_flux_up;
        Array_gpu<TF,2> lw_flux_dn;
        Array_gpu<TF,2> lw_flux_net;

        if (switch_fluxes)
        {
            lw_flux_up .set_dims({n_col, n_lev});
            lw_flux_dn .set_dims({n_col, n_lev});
            lw_flux_net.set_dims({n_col, n_lev});
        }

        Array_gpu<TF,3> lw_bnd_flux_up;
        Array_gpu<TF,3> lw_bnd_flux_dn;
        Array_gpu<TF,3> lw_bnd_flux_net;

        if (switch_output_bnd_fluxes)
        {
            lw_bnd_flux_up .set_dims({n_col, n_lev, n_bnd_lw});
            lw_bnd_flux_dn .set_dims({n_col, n_lev, n_bnd_lw});
            lw_bnd_flux_net.set_dims({n_col, n_lev, n_bnd_lw});
        }


        // Solve the radiation.
<<<<<<< HEAD
        auto run_solver = [&]()
        {
            Status::print_message("Solving the longwave radiation.");

            Array_gpu<TF,2> p_lay_gpu(p_lay);
            Array_gpu<TF,2> p_lev_gpu(p_lev);
            Array_gpu<TF,2> t_lay_gpu(t_lay);
            Array_gpu<TF,2> t_lev_gpu(t_lev);
            Array_gpu<TF,2> col_dry_gpu(col_dry);
            Array_gpu<TF,1> t_sfc_gpu(t_sfc);
            Array_gpu<TF,2> emis_sfc_gpu(emis_sfc);
            Array_gpu<TF,2> lwp_gpu(lwp);
            Array_gpu<TF,2> iwp_gpu(iwp);
            Array_gpu<TF,2> rel_gpu(rel);
            Array_gpu<TF,2> rei_gpu(rei);

            cudaDeviceSynchronize();
            cudaEvent_t start;
            cudaEvent_t stop;
            cudaEventCreate(&start);
            cudaEventCreate(&stop);

            cudaEventRecord(start, 0);

            rad_lw.solve_gpu(
                    switch_fluxes,
                    switch_cloud_optics,
                    switch_output_optical,
                    switch_output_bnd_fluxes,
                    gas_concs_gpu,
                    p_lay_gpu, p_lev_gpu,
                    t_lay_gpu, t_lev_gpu,
                    col_dry_gpu,
                    t_sfc_gpu, emis_sfc_gpu,
                    lwp_gpu, iwp_gpu,
                    rel_gpu, rei_gpu,
                    lw_tau, lay_source, lev_source_inc, lev_source_dec, sfc_source,
                    lw_flux_up, lw_flux_dn, lw_flux_net,
                    lw_bnd_flux_up, lw_bnd_flux_dn, lw_bnd_flux_net);

            cudaEventRecord(stop, 0);
            cudaEventSynchronize(stop);
            float duration = 0.f;
            cudaEventElapsedTime(&duration, start, stop);

            Status::print_message("Duration longwave solver: " + std::to_string(duration) + " (ms)");
        };

        // Tuning step;
        run_solver();

        // Profiling step;
        cudaProfilerStart();
        run_solver();
        cudaProfilerStop();
=======

        Status::print_message("Solving the longwave radiation.");

        Array_gpu<TF,2> p_lay_gpu(p_lay);
        Array_gpu<TF,2> p_lev_gpu(p_lev);
        Array_gpu<TF,2> t_lay_gpu(t_lay);
        Array_gpu<TF,2> t_lev_gpu(t_lev);
        Array_gpu<TF,2> col_dry_gpu(col_dry);
        Array_gpu<TF,1> t_sfc_gpu(t_sfc);
        Array_gpu<TF,2> emis_sfc_gpu(emis_sfc);
        Array_gpu<TF,2> lwp_gpu(lwp);
        Array_gpu<TF,2> iwp_gpu(iwp);
        Array_gpu<TF,2> rel_gpu(rel);
        Array_gpu<TF,2> rei_gpu(rei);

        cudaEvent_t start;
        cudaEvent_t stop;
        cudaEventCreate(&start);
        cudaEventCreate(&stop);

        cudaEventRecord(start, 0);

        rad_lw.solve_gpu(
                switch_fluxes,
                switch_cloud_optics,
                switch_output_optical,
                switch_output_bnd_fluxes,
                gas_concs_gpu,
                p_lay_gpu, p_lev_gpu,
                t_lay_gpu, t_lev_gpu,
                col_dry_gpu,
                t_sfc_gpu, emis_sfc_gpu,
                lwp_gpu, iwp_gpu,
                rel_gpu, rei_gpu,
                lw_tau, lay_source, lev_source_inc, lev_source_dec, sfc_source,
                lw_flux_up, lw_flux_dn, lw_flux_net,
                lw_bnd_flux_up, lw_bnd_flux_dn, lw_bnd_flux_net);

        cudaEventRecord(stop, 0);
        cudaEventSynchronize(stop);
        float duration = 0.f;
        cudaEventElapsedTime(&duration, start, stop);

        Status::print_message("Duration longwave solver: " + std::to_string(duration) + " (ms)");
>>>>>>> 546082b3



        //// Store the output.
        Status::print_message("Storing the longwave output.");
        Array<TF,3> lw_tau_cpu(lw_tau);
        Array<TF,3> lay_source_cpu(lay_source);
        Array<TF,2> sfc_source_cpu(sfc_source);
        Array<TF,3> lev_source_inc_cpu(lev_source_inc);
        Array<TF,3> lev_source_dec_cpu(lev_source_dec);
        Array<TF,2> lw_flux_up_cpu(lw_flux_up);
        Array<TF,2> lw_flux_dn_cpu(lw_flux_dn);
        Array<TF,2> lw_flux_net_cpu(lw_flux_net);
        Array<TF,3> lw_bnd_flux_up_cpu(lw_bnd_flux_up);
        Array<TF,3> lw_bnd_flux_dn_cpu(lw_bnd_flux_dn);
        Array<TF,3> lw_bnd_flux_net_cpu(lw_bnd_flux_net);

        output_nc.add_dimension("gpt_lw", n_gpt_lw);
        output_nc.add_dimension("band_lw", n_bnd_lw);

        auto nc_lw_band_lims_wvn = output_nc.add_variable<TF>("lw_band_lims_wvn", {"band_lw", "pair"});
        nc_lw_band_lims_wvn.insert(rad_lw.get_band_lims_wavenumber_gpu().v(), {0, 0});

        if (switch_output_optical)
        {
            auto nc_lw_band_lims_gpt = output_nc.add_variable<int>("lw_band_lims_gpt", {"band_lw", "pair"});
            nc_lw_band_lims_gpt.insert(rad_lw.get_band_lims_gpoint_gpu().v(), {0, 0});

            auto nc_lw_tau = output_nc.add_variable<TF>("lw_tau", {"gpt_lw", "lay", "col"});
            nc_lw_tau.insert(lw_tau_cpu.v(), {0, 0, 0});

            auto nc_lay_source     = output_nc.add_variable<TF>("lay_source"    , {"gpt_lw", "lay", "col"});
            auto nc_lev_source_inc = output_nc.add_variable<TF>("lev_source_inc", {"gpt_lw", "lay", "col"});
            auto nc_lev_source_dec = output_nc.add_variable<TF>("lev_source_dec", {"gpt_lw", "lay", "col"});

            auto nc_sfc_source = output_nc.add_variable<TF>("sfc_source", {"gpt_lw", "col"});

            nc_lay_source.insert    (lay_source_cpu.v()    , {0, 0, 0});
            nc_lev_source_inc.insert(lev_source_inc_cpu.v(), {0, 0, 0});
            nc_lev_source_dec.insert(lev_source_dec_cpu.v(), {0, 0, 0});

            nc_sfc_source.insert(sfc_source_cpu.v(), {0, 0});
        }

        if (switch_fluxes)
        {
            auto nc_lw_flux_up  = output_nc.add_variable<TF>("lw_flux_up" , {"lev", "col"});
            auto nc_lw_flux_dn  = output_nc.add_variable<TF>("lw_flux_dn" , {"lev", "col"});
            auto nc_lw_flux_net = output_nc.add_variable<TF>("lw_flux_net", {"lev", "col"});

            nc_lw_flux_up .insert(lw_flux_up_cpu .v(), {0, 0});
            nc_lw_flux_dn .insert(lw_flux_dn_cpu .v(), {0, 0});
            nc_lw_flux_net.insert(lw_flux_net_cpu.v(), {0, 0});

            if (switch_output_bnd_fluxes)
            {
                auto nc_lw_bnd_flux_up  = output_nc.add_variable<TF>("lw_bnd_flux_up" , {"band_lw", "lev", "col"});
                auto nc_lw_bnd_flux_dn  = output_nc.add_variable<TF>("lw_bnd_flux_dn" , {"band_lw", "lev", "col"});
                auto nc_lw_bnd_flux_net = output_nc.add_variable<TF>("lw_bnd_flux_net", {"band_lw", "lev", "col"});

                nc_lw_bnd_flux_up .insert(lw_bnd_flux_up_cpu.v(), {0, 0, 0});
                nc_lw_bnd_flux_dn .insert(lw_bnd_flux_dn_cpu.v(), {0, 0, 0});
                nc_lw_bnd_flux_net.insert(lw_bnd_flux_net_cpu.v(), {0, 0, 0});
            }
        }
    }


    ////// RUN THE SHORTWAVE SOLVER //////
    if (switch_shortwave)
    {
        // note: many Array's initialised below are later copied to Array_gpu, this is not necessary I think
        // Initialize the solver.
        Status::print_message("Initializing the shortwave solver.");


        Gas_concs_gpu<TF> gas_concs_gpu(gas_concs);
        Radiation_solver_shortwave<TF> rad_sw(gas_concs_gpu, "coefficients_sw.nc", "cloud_coefficients_sw.nc");
        // Read the boundary conditions.
        const int n_bnd_sw = rad_sw.get_n_bnd_gpu();
        const int n_gpt_sw = rad_sw.get_n_gpt_gpu();

        Array<TF,1> mu0(input_nc.get_variable<TF>("mu0", {n_col}), {n_col});
        Array<TF,2> sfc_alb_dir(input_nc.get_variable<TF>("sfc_alb_dir", {n_col, n_bnd_sw}), {n_bnd_sw, n_col});
        Array<TF,2> sfc_alb_dif(input_nc.get_variable<TF>("sfc_alb_dif", {n_col, n_bnd_sw}), {n_bnd_sw, n_col});

        Array<TF,1> tsi_scaling({n_col});
        if (input_nc.variable_exists("tsi"))
        {
            Array<TF,1> tsi(input_nc.get_variable<TF>("tsi", {n_col}), {n_col});
            const TF tsi_ref = rad_sw.get_tsi_gpu();
            for (int icol=1; icol<=n_col; ++icol)
                tsi_scaling({icol}) = tsi({icol}) / tsi_ref;
        }
        else
        {
            for (int icol=1; icol<=n_col; ++icol)
                tsi_scaling({icol}) = TF(1.);
        }

        // Create output arrays.
        Array_gpu<TF,3> sw_tau;
        Array_gpu<TF,3> ssa;
        Array_gpu<TF,3> g;
        Array_gpu<TF,2> toa_source;

        if (switch_output_optical)
        {
            sw_tau    .set_dims({n_col, n_lay, n_gpt_sw});
            ssa       .set_dims({n_col, n_lay, n_gpt_sw});
            g         .set_dims({n_col, n_lay, n_gpt_sw});
            toa_source.set_dims({n_col, n_gpt_sw});
        }

        Array_gpu<TF,2> sw_flux_up;
        Array_gpu<TF,2> sw_flux_dn;
        Array_gpu<TF,2> sw_flux_dn_dir;
        Array_gpu<TF,2> sw_flux_net;

        if (switch_fluxes)
        {
            sw_flux_up    .set_dims({n_col, n_lev});
            sw_flux_dn    .set_dims({n_col, n_lev});
            sw_flux_dn_dir.set_dims({n_col, n_lev});
            sw_flux_net   .set_dims({n_col, n_lev});
        }

        Array_gpu<TF,3> sw_bnd_flux_up;
        Array_gpu<TF,3> sw_bnd_flux_dn;
        Array_gpu<TF,3> sw_bnd_flux_dn_dir;
        Array_gpu<TF,3> sw_bnd_flux_net;

        if (switch_output_bnd_fluxes)
        {
            sw_bnd_flux_up    .set_dims({n_col, n_lev, n_bnd_sw});
            sw_bnd_flux_dn    .set_dims({n_col, n_lev, n_bnd_sw});
            sw_bnd_flux_dn_dir.set_dims({n_col, n_lev, n_bnd_sw});
            sw_bnd_flux_net   .set_dims({n_col, n_lev, n_bnd_sw});
        }

        // Solve the radiation.
<<<<<<< HEAD
        auto run_solver = [&]()
        {
            Status::print_message("Solving the shortwave radiation.");

            Array_gpu<TF,2> p_lay_gpu(p_lay);
            Array_gpu<TF,2> p_lev_gpu(p_lev);
            Array_gpu<TF,2> t_lay_gpu(t_lay);
            Array_gpu<TF,2> t_lev_gpu(t_lev);
            Array_gpu<TF,2> col_dry_gpu(col_dry);
            Array_gpu<TF,2> sfc_alb_dir_gpu(sfc_alb_dir);
            Array_gpu<TF,2> sfc_alb_dif_gpu(sfc_alb_dif);
            Array_gpu<TF,1> tsi_scaling_gpu(tsi_scaling);
            Array_gpu<TF,1> mu0_gpu(mu0);
            Array_gpu<TF,2> lwp_gpu(lwp);
            Array_gpu<TF,2> iwp_gpu(iwp);
            Array_gpu<TF,2> rel_gpu(rel);
            Array_gpu<TF,2> rei_gpu(rei);

            cudaDeviceSynchronize();
            cudaEvent_t start;
            cudaEvent_t stop;
            cudaEventCreate(&start);
            cudaEventCreate(&stop);

            cudaEventRecord(start, 0);

            rad_sw.solve_gpu(
                    switch_fluxes,
                    switch_cloud_optics,
                    switch_output_optical,
                    switch_output_bnd_fluxes,
                    gas_concs_gpu,
                    p_lay_gpu, p_lev_gpu,
                    t_lay_gpu, t_lev_gpu,
                    col_dry_gpu,
                    sfc_alb_dir_gpu, sfc_alb_dif_gpu,
                    tsi_scaling_gpu, mu0_gpu,
                    lwp_gpu, iwp_gpu,
                    rel_gpu, rei_gpu,
                    sw_tau, ssa, g,
                    toa_source,
                    sw_flux_up, sw_flux_dn,
                    sw_flux_dn_dir, sw_flux_net,
                    sw_bnd_flux_up, sw_bnd_flux_dn,
                    sw_bnd_flux_dn_dir, sw_bnd_flux_net);

            cudaEventRecord(stop, 0);
            cudaEventSynchronize(stop);
            float duration = 0.f;
            cudaEventElapsedTime(&duration, start, stop);

            Status::print_message("Duration shortwave solver: " + std::to_string(duration) + " (ms)");
        };

        // Tuning step;
        run_solver();

        // Profiling step;
        cudaProfilerStart();
        run_solver();
        cudaProfilerStop();

=======

        Status::print_message("Solving the shortwave radiation.");

        Array_gpu<TF,2> p_lay_gpu(p_lay);
        Array_gpu<TF,2> p_lev_gpu(p_lev);
        Array_gpu<TF,2> t_lay_gpu(t_lay);
        Array_gpu<TF,2> t_lev_gpu(t_lev);
        Array_gpu<TF,2> col_dry_gpu(col_dry);
        Array_gpu<TF,2> sfc_alb_dir_gpu(sfc_alb_dir);
        Array_gpu<TF,2> sfc_alb_dif_gpu(sfc_alb_dif);
        Array_gpu<TF,1> tsi_scaling_gpu(tsi_scaling);
        Array_gpu<TF,1> mu0_gpu(mu0);
        Array_gpu<TF,2> lwp_gpu(lwp);
        Array_gpu<TF,2> iwp_gpu(iwp);
        Array_gpu<TF,2> rel_gpu(rel);
        Array_gpu<TF,2> rei_gpu(rei);

        cudaEvent_t start;
        cudaEvent_t stop;
        cudaEventCreate(&start);
        cudaEventCreate(&stop);

        cudaEventRecord(start, 0);

        rad_sw.solve_gpu(
                switch_fluxes,
                switch_cloud_optics,
                switch_output_optical,
                switch_output_bnd_fluxes,
                gas_concs_gpu,
                p_lay_gpu, p_lev_gpu,
                t_lay_gpu, t_lev_gpu,
                col_dry_gpu,
                sfc_alb_dir_gpu, sfc_alb_dif_gpu,
                tsi_scaling_gpu, mu0_gpu,
                lwp_gpu, iwp_gpu,
                rel_gpu, rei_gpu,
                sw_tau, ssa, g,
                toa_source,
                sw_flux_up, sw_flux_dn,
                sw_flux_dn_dir, sw_flux_net,
                sw_bnd_flux_up, sw_bnd_flux_dn,
                sw_bnd_flux_dn_dir, sw_bnd_flux_net);

        cudaEventRecord(stop, 0);
        cudaEventSynchronize(stop);
        float duration = 0.f;
        cudaEventElapsedTime(&duration, start, stop);

        Status::print_message("Duration shortwave solver: " + std::to_string(duration) + " (ms)");
>>>>>>> 546082b3


        // Store the output.
        Status::print_message("Storing the shortwave output.");
        Array<TF,3> sw_tau_cpu(sw_tau);
        Array<TF,3> ssa_cpu(ssa);
        Array<TF,3> g_cpu(g);
        Array<TF,2> toa_source_cpu(toa_source);
        Array<TF,2> sw_flux_up_cpu(sw_flux_up);
        Array<TF,2> sw_flux_dn_cpu(sw_flux_dn);
        Array<TF,2> sw_flux_dn_dir_cpu(sw_flux_dn_dir);
        Array<TF,2> sw_flux_net_cpu(sw_flux_net);
        Array<TF,3> sw_bnd_flux_up_cpu(sw_bnd_flux_up);
        Array<TF,3> sw_bnd_flux_dn_cpu(sw_bnd_flux_dn);
        Array<TF,3> sw_bnd_flux_dn_dir_cpu(sw_bnd_flux_dn_dir);
        Array<TF,3> sw_bnd_flux_net_cpu(sw_bnd_flux_net);

        output_nc.add_dimension("gpt_sw", n_gpt_sw);
        output_nc.add_dimension("band_sw", n_bnd_sw);

        auto nc_sw_band_lims_wvn = output_nc.add_variable<TF>("sw_band_lims_wvn", {"band_sw", "pair"});
        nc_sw_band_lims_wvn.insert(rad_sw.get_band_lims_wavenumber_gpu().v(), {0, 0});

        if (switch_output_optical)
        {
            auto nc_sw_band_lims_gpt = output_nc.add_variable<int>("sw_band_lims_gpt", {"band_sw", "pair"});
            nc_sw_band_lims_gpt.insert(rad_sw.get_band_lims_gpoint_gpu().v(), {0, 0});

            auto nc_sw_tau = output_nc.add_variable<TF>("sw_tau", {"gpt_sw", "lay", "col"});
            auto nc_ssa    = output_nc.add_variable<TF>("ssa"   , {"gpt_sw", "lay", "col"});
            auto nc_g      = output_nc.add_variable<TF>("g"     , {"gpt_sw", "lay", "col"});

            nc_sw_tau.insert(sw_tau_cpu.v(), {0, 0, 0});
            nc_ssa   .insert(ssa_cpu   .v(), {0, 0, 0});
            nc_g     .insert(g_cpu     .v(), {0, 0, 0});

            auto nc_toa_source = output_nc.add_variable<TF>("toa_source", {"gpt_sw", "col"});
            nc_toa_source.insert(toa_source_cpu.v(), {0, 0});
        }

        if (switch_fluxes)
        {
            auto nc_sw_flux_up     = output_nc.add_variable<TF>("sw_flux_up"    , {"lev", "col"});
            auto nc_sw_flux_dn     = output_nc.add_variable<TF>("sw_flux_dn"    , {"lev", "col"});
            auto nc_sw_flux_dn_dir = output_nc.add_variable<TF>("sw_flux_dn_dir", {"lev", "col"});
            auto nc_sw_flux_net    = output_nc.add_variable<TF>("sw_flux_net"   , {"lev", "col"});

            nc_sw_flux_up    .insert(sw_flux_up_cpu    .v(), {0, 0});
            nc_sw_flux_dn    .insert(sw_flux_dn_cpu    .v(), {0, 0});
            nc_sw_flux_dn_dir.insert(sw_flux_dn_dir_cpu.v(), {0, 0});
            nc_sw_flux_net   .insert(sw_flux_net_cpu   .v(), {0, 0});

            if (switch_output_bnd_fluxes)
            {
                auto nc_sw_bnd_flux_up     = output_nc.add_variable<TF>("sw_bnd_flux_up"    , {"band_sw", "lev", "col"});
                auto nc_sw_bnd_flux_dn     = output_nc.add_variable<TF>("sw_bnd_flux_dn"    , {"band_sw", "lev", "col"});
                auto nc_sw_bnd_flux_dn_dir = output_nc.add_variable<TF>("sw_bnd_flux_dn_dir", {"band_sw", "lev", "col"});
                auto nc_sw_bnd_flux_net    = output_nc.add_variable<TF>("sw_bnd_flux_net"   , {"band_sw", "lev", "col"});

                nc_sw_bnd_flux_up    .insert(sw_bnd_flux_up_cpu    .v(), {0, 0, 0});
                nc_sw_bnd_flux_dn    .insert(sw_bnd_flux_dn_cpu    .v(), {0, 0, 0});
                nc_sw_bnd_flux_dn_dir.insert(sw_bnd_flux_dn_dir_cpu.v(), {0, 0, 0});
                nc_sw_bnd_flux_net   .insert(sw_bnd_flux_net_cpu   .v(), {0, 0, 0});
            }
        }
    }

    Status::print_message("###### Finished RTE+RRTMGP solver ######");
}


int main(int argc, char** argv)
{
    try
    {
        solve_radiation<FLOAT_TYPE>(argc, argv);
    }

    // Catch any exceptions and return 1.
    catch (const std::exception& e)
    {
        std::string error = "EXCEPTION: " + std::string(e.what());
        Status::print_message(error);
        return 1;
    }
    catch (...)
    {
        Status::print_message("UNHANDLED EXCEPTION!");
        return 1;
    }

    // Return 0 in case of normal exit.
    return 0;
}<|MERGE_RESOLUTION|>--- conflicted
+++ resolved
@@ -305,7 +305,6 @@
 
 
         // Solve the radiation.
-<<<<<<< HEAD
         auto run_solver = [&]()
         {
             Status::print_message("Solving the longwave radiation.");
@@ -361,52 +360,6 @@
         cudaProfilerStart();
         run_solver();
         cudaProfilerStop();
-=======
-
-        Status::print_message("Solving the longwave radiation.");
-
-        Array_gpu<TF,2> p_lay_gpu(p_lay);
-        Array_gpu<TF,2> p_lev_gpu(p_lev);
-        Array_gpu<TF,2> t_lay_gpu(t_lay);
-        Array_gpu<TF,2> t_lev_gpu(t_lev);
-        Array_gpu<TF,2> col_dry_gpu(col_dry);
-        Array_gpu<TF,1> t_sfc_gpu(t_sfc);
-        Array_gpu<TF,2> emis_sfc_gpu(emis_sfc);
-        Array_gpu<TF,2> lwp_gpu(lwp);
-        Array_gpu<TF,2> iwp_gpu(iwp);
-        Array_gpu<TF,2> rel_gpu(rel);
-        Array_gpu<TF,2> rei_gpu(rei);
-
-        cudaEvent_t start;
-        cudaEvent_t stop;
-        cudaEventCreate(&start);
-        cudaEventCreate(&stop);
-
-        cudaEventRecord(start, 0);
-
-        rad_lw.solve_gpu(
-                switch_fluxes,
-                switch_cloud_optics,
-                switch_output_optical,
-                switch_output_bnd_fluxes,
-                gas_concs_gpu,
-                p_lay_gpu, p_lev_gpu,
-                t_lay_gpu, t_lev_gpu,
-                col_dry_gpu,
-                t_sfc_gpu, emis_sfc_gpu,
-                lwp_gpu, iwp_gpu,
-                rel_gpu, rei_gpu,
-                lw_tau, lay_source, lev_source_inc, lev_source_dec, sfc_source,
-                lw_flux_up, lw_flux_dn, lw_flux_net,
-                lw_bnd_flux_up, lw_bnd_flux_dn, lw_bnd_flux_net);
-
-        cudaEventRecord(stop, 0);
-        cudaEventSynchronize(stop);
-        float duration = 0.f;
-        cudaEventElapsedTime(&duration, start, stop);
-
-        Status::print_message("Duration longwave solver: " + std::to_string(duration) + " (ms)");
->>>>>>> 546082b3
 
 
 
@@ -548,7 +501,6 @@
         }
 
         // Solve the radiation.
-<<<<<<< HEAD
         auto run_solver = [&]()
         {
             Status::print_message("Solving the shortwave radiation.");
@@ -611,59 +563,6 @@
         run_solver();
         cudaProfilerStop();
 
-=======
-
-        Status::print_message("Solving the shortwave radiation.");
-
-        Array_gpu<TF,2> p_lay_gpu(p_lay);
-        Array_gpu<TF,2> p_lev_gpu(p_lev);
-        Array_gpu<TF,2> t_lay_gpu(t_lay);
-        Array_gpu<TF,2> t_lev_gpu(t_lev);
-        Array_gpu<TF,2> col_dry_gpu(col_dry);
-        Array_gpu<TF,2> sfc_alb_dir_gpu(sfc_alb_dir);
-        Array_gpu<TF,2> sfc_alb_dif_gpu(sfc_alb_dif);
-        Array_gpu<TF,1> tsi_scaling_gpu(tsi_scaling);
-        Array_gpu<TF,1> mu0_gpu(mu0);
-        Array_gpu<TF,2> lwp_gpu(lwp);
-        Array_gpu<TF,2> iwp_gpu(iwp);
-        Array_gpu<TF,2> rel_gpu(rel);
-        Array_gpu<TF,2> rei_gpu(rei);
-
-        cudaEvent_t start;
-        cudaEvent_t stop;
-        cudaEventCreate(&start);
-        cudaEventCreate(&stop);
-
-        cudaEventRecord(start, 0);
-
-        rad_sw.solve_gpu(
-                switch_fluxes,
-                switch_cloud_optics,
-                switch_output_optical,
-                switch_output_bnd_fluxes,
-                gas_concs_gpu,
-                p_lay_gpu, p_lev_gpu,
-                t_lay_gpu, t_lev_gpu,
-                col_dry_gpu,
-                sfc_alb_dir_gpu, sfc_alb_dif_gpu,
-                tsi_scaling_gpu, mu0_gpu,
-                lwp_gpu, iwp_gpu,
-                rel_gpu, rei_gpu,
-                sw_tau, ssa, g,
-                toa_source,
-                sw_flux_up, sw_flux_dn,
-                sw_flux_dn_dir, sw_flux_net,
-                sw_bnd_flux_up, sw_bnd_flux_dn,
-                sw_bnd_flux_dn_dir, sw_bnd_flux_net);
-
-        cudaEventRecord(stop, 0);
-        cudaEventSynchronize(stop);
-        float duration = 0.f;
-        cudaEventElapsedTime(&duration, start, stop);
-
-        Status::print_message("Duration shortwave solver: " + std::to_string(duration) + " (ms)");
->>>>>>> 546082b3
-
 
         // Store the output.
         Status::print_message("Storing the shortwave output.");
